<<<<<<< HEAD
<project xmlns="http://maven.apache.org/POM/4.0.0" xmlns:xsi="http://www.w3.org/2001/XMLSchema-instance"
    xsi:schemaLocation="http://maven.apache.org/POM/4.0.0 http://maven.apache.org/xsd/maven-4.0.0.xsd">
    <modelVersion>4.0.0</modelVersion>
    <parent>
        <groupId>org.onosproject</groupId>
        <artifactId>onos-bgp-providers</artifactId>
        <version>1.5.2-SNAPSHOT</version>
        <relativePath>../pom.xml</relativePath>
    </parent>
    <artifactId>onos-bgp-provider-cfg</artifactId>
    <packaging>bundle</packaging>

    <dependencies>
        <dependency>
            <groupId>org.osgi</groupId>
            <artifactId>org.osgi.compendium</artifactId>
        </dependency>
        <dependency>
            <groupId>org.onosproject</groupId>
            <artifactId>onos-bgp-api</artifactId>
        </dependency>
    </dependencies>
</project>
=======
<!--
  ~ Copyright 2015-present Open Networking Laboratory
  ~
  ~ Licensed under the Apache License, Version 2.0 (the "License");
  ~ you may not use this file except in compliance with the License.
  ~ You may obtain a copy of the License at
  ~
  ~     http://www.apache.org/licenses/LICENSE-2.0
  ~
  ~ Unless required by applicable law or agreed to in writing, software
  ~ distributed under the License is distributed on an "AS IS" BASIS,
  ~ WITHOUT WARRANTIES OR CONDITIONS OF ANY KIND, either express or implied.
  ~ See the License for the specific language governing permissions and
  ~ limitations under the License.
  -->
<project xmlns="http://maven.apache.org/POM/4.0.0" xmlns:xsi="http://www.w3.org/2001/XMLSchema-instance"
    xsi:schemaLocation="http://maven.apache.org/POM/4.0.0 http://maven.apache.org/xsd/maven-4.0.0.xsd">
    <modelVersion>4.0.0</modelVersion>
    <parent>
        <groupId>org.onosproject</groupId>
        <artifactId>onos-bgp-providers</artifactId>
        <version>1.6.0</version>
    </parent>
    <artifactId>onos-bgp-provider-cfg</artifactId>
    <packaging>bundle</packaging>

    <dependencies>
        <dependency>
            <groupId>org.osgi</groupId>
            <artifactId>org.osgi.compendium</artifactId>
        </dependency>
        <dependency>
            <groupId>org.onosproject</groupId>
            <artifactId>onos-bgp-api</artifactId>
        </dependency>
    </dependencies>
</project>
>>>>>>> 0d041e81
<|MERGE_RESOLUTION|>--- conflicted
+++ resolved
@@ -1,28 +1,3 @@
-<<<<<<< HEAD
-<project xmlns="http://maven.apache.org/POM/4.0.0" xmlns:xsi="http://www.w3.org/2001/XMLSchema-instance"
-    xsi:schemaLocation="http://maven.apache.org/POM/4.0.0 http://maven.apache.org/xsd/maven-4.0.0.xsd">
-    <modelVersion>4.0.0</modelVersion>
-    <parent>
-        <groupId>org.onosproject</groupId>
-        <artifactId>onos-bgp-providers</artifactId>
-        <version>1.5.2-SNAPSHOT</version>
-        <relativePath>../pom.xml</relativePath>
-    </parent>
-    <artifactId>onos-bgp-provider-cfg</artifactId>
-    <packaging>bundle</packaging>
-
-    <dependencies>
-        <dependency>
-            <groupId>org.osgi</groupId>
-            <artifactId>org.osgi.compendium</artifactId>
-        </dependency>
-        <dependency>
-            <groupId>org.onosproject</groupId>
-            <artifactId>onos-bgp-api</artifactId>
-        </dependency>
-    </dependencies>
-</project>
-=======
 <!--
   ~ Copyright 2015-present Open Networking Laboratory
   ~
@@ -59,5 +34,4 @@
             <artifactId>onos-bgp-api</artifactId>
         </dependency>
     </dependencies>
-</project>
->>>>>>> 0d041e81
+</project>