/*
 * Copyright 2015-present Open Networking Laboratory
 *
 * Licensed under the Apache License, Version 2.0 (the "License"); you may not use this file except in compliance with
 * the License. You may obtain a copy of the License at
 *
 * http://www.apache.org/licenses/LICENSE-2.0
 *
 * Unless required by applicable law or agreed to in writing, software distributed under the License is distributed on
 * an "AS IS" BASIS, WITHOUT WARRANTIES OR CONDITIONS OF ANY KIND, either express or implied. See the License for the
 * specific language governing permissions and limitations under the License.
 */

package org.onosproject.provider.bgp.topology.impl;

import static org.onosproject.bgp.controller.BgpDpid.uri;
import static org.onosproject.net.DeviceId.deviceId;
import static org.onosproject.net.Device.Type.ROUTER;
import static org.onosproject.net.Device.Type.VIRTUAL;
import static org.onosproject.incubator.net.resource.label.LabelResourceId.labelResourceId;
import static java.util.stream.Collectors.toList;

import java.util.ArrayList;
import java.util.List;
import java.util.Set;
import java.util.HashMap;

import org.onlab.packet.ChassisId;
import org.onlab.packet.Ip4Address;
import org.onlab.util.Bandwidth;
import org.apache.felix.scr.annotations.Activate;
import org.apache.felix.scr.annotations.Component;
import org.apache.felix.scr.annotations.Deactivate;
import org.apache.felix.scr.annotations.Reference;
import org.apache.felix.scr.annotations.ReferenceCardinality;
import org.onosproject.bgp.controller.BgpController;
import org.onosproject.bgp.controller.BgpDpid;
import org.onosproject.bgp.controller.BgpLinkListener;
import org.onosproject.bgp.controller.BgpNodeListener;
import org.onosproject.bgpio.exceptions.BgpParseException;
import org.onosproject.bgpio.protocol.linkstate.BgpLinkLSIdentifier;
import org.onosproject.bgpio.protocol.linkstate.BgpLinkLsNlriVer4;
import org.onosproject.bgpio.protocol.linkstate.BgpNodeLSIdentifier;
import org.onosproject.bgpio.protocol.linkstate.BgpNodeLSNlriVer4;
import org.onosproject.bgpio.protocol.linkstate.NodeDescriptors;
import org.onosproject.bgpio.protocol.linkstate.PathAttrNlriDetails;
import org.onosproject.bgpio.types.AutonomousSystemTlv;
import org.onosproject.bgpio.types.BgpLSIdentifierTlv;
import org.onosproject.bgpio.types.BgpValueType;
import org.onosproject.bgpio.types.IPv4AddressTlv;
import org.onosproject.bgpio.types.IsIsNonPseudonode;
import org.onosproject.bgpio.types.IsIsPseudonode;
import org.onosproject.bgpio.types.LinkLocalRemoteIdentifiersTlv;
import org.onosproject.bgpio.types.LinkStateAttributes;
import org.onosproject.bgpio.types.OspfNonPseudonode;
import org.onosproject.bgpio.types.OspfPseudonode;
import org.onosproject.bgpio.types.attr.BgpAttrNodeFlagBitTlv;
import org.onosproject.bgpio.types.attr.BgpAttrNodeIsIsAreaId;
import org.onosproject.bgpio.types.attr.BgpAttrRouterIdV4;
import org.onosproject.bgpio.types.attr.BgpLinkAttrIgpMetric;
import org.onosproject.bgpio.types.attr.BgpLinkAttrMaxLinkBandwidth;
import org.onosproject.bgpio.types.attr.BgpLinkAttrTeDefaultMetric;
import org.onosproject.core.CoreService;
import org.onosproject.incubator.net.resource.label.LabelResourceAdminService;
import org.onosproject.incubator.net.resource.label.LabelResourceId;
import org.onosproject.mastership.MastershipEvent;
import org.onosproject.mastership.MastershipListener;
import org.onosproject.mastership.MastershipService;
import org.onosproject.net.AnnotationKeys;
import org.onosproject.net.ConnectPoint;
import org.onosproject.net.DefaultAnnotations;
import org.onosproject.net.Device;
import org.onosproject.net.DeviceId;
import org.onosproject.net.Link;
import org.onosproject.net.MastershipRole;
import org.onosproject.net.PortNumber;
<<<<<<< HEAD
=======
import org.onosproject.net.config.NetworkConfigService;
import org.onosproject.net.config.basics.BandwidthCapacity;
>>>>>>> 0d041e81
import org.onosproject.net.device.DefaultDeviceDescription;
import org.onosproject.net.device.DefaultPortDescription;
import org.onosproject.net.device.DeviceDescription;
import org.onosproject.net.device.DeviceProvider;
import org.onosproject.net.device.DeviceProviderRegistry;
import org.onosproject.net.device.DeviceProviderService;
import org.onosproject.net.device.DeviceService;
import org.onosproject.net.device.PortDescription;
import org.onosproject.net.link.DefaultLinkDescription;
import org.onosproject.net.link.LinkDescription;
import org.onosproject.net.link.LinkProvider;
import org.onosproject.net.link.LinkProviderRegistry;
import org.onosproject.net.link.LinkProviderService;
import org.onosproject.net.link.LinkService;
import org.onosproject.net.provider.AbstractProvider;
import org.onosproject.net.provider.ProviderId;
import org.slf4j.Logger;
import org.slf4j.LoggerFactory;

/**
 * Provider which uses an BGP controller to detect network infrastructure topology.
 */
@Component(immediate = true)
public class BgpTopologyProvider extends AbstractProvider implements DeviceProvider, LinkProvider {

    /**
     * Creates an instance of BGP topology provider.
     */
    public BgpTopologyProvider() {
        super(new ProviderId("l3", "org.onosproject.provider.bgp"));
    }

    private static final Logger log = LoggerFactory.getLogger(BgpTopologyProvider.class);

    @Reference(cardinality = ReferenceCardinality.MANDATORY_UNARY)
    protected DeviceProviderRegistry deviceProviderRegistry;

    @Reference(cardinality = ReferenceCardinality.MANDATORY_UNARY)
    protected LinkProviderRegistry linkProviderRegistry;

    @Reference(cardinality = ReferenceCardinality.MANDATORY_UNARY)
    protected BgpController controller;

    @Reference(cardinality = ReferenceCardinality.MANDATORY_UNARY)
    protected LinkService linkService;

    @Reference(cardinality = ReferenceCardinality.MANDATORY_UNARY)
    protected DeviceService deviceService;

    @Reference(cardinality = ReferenceCardinality.MANDATORY_UNARY)
    protected CoreService coreService;

    @Reference(cardinality = ReferenceCardinality.MANDATORY_UNARY)
    protected MastershipService mastershipService;

    @Reference(cardinality = ReferenceCardinality.MANDATORY_UNARY)
    protected LabelResourceAdminService labelResourceAdminService;

    @Reference(cardinality = ReferenceCardinality.MANDATORY_UNARY)
    protected NetworkConfigService networkConfigService;

    private DeviceProviderService deviceProviderService;
    private LinkProviderService linkProviderService;

    private InternalMastershipListener masterListener = new InternalMastershipListener();
    private InternalBgpProvider listener = new InternalBgpProvider();
    private static final String UNKNOWN = "unknown";
    public static final long IDENTIFIER_SET = 0x100000000L;
    public static final String AS_NUMBER = "asNumber";
    public static final String DOMAIN_IDENTIFIER = "domainIdentifier";
    public static final String ROUTING_UNIVERSE = "routingUniverse";

    public static final String EXTERNAL_BIT = "externalBit";
    public static final String ABR_BIT = "abrBit";
    public static final String INTERNAL_BIT = "internalBit";
    public static final String PSEUDO = "psuedo";
    public static final String AREAID = "areaId";
    public static final String LSRID = "lsrId";
    public static final String COST = "cost";
    public static final String TE_COST = "teCost";

    public static final long PSEUDO_PORT = 0xffffffff;
    public static final int DELAY = 2;
    private LabelResourceId beginLabel = labelResourceId(5122);
    private LabelResourceId endLabel = labelResourceId(9217);
    private HashMap<DeviceId, List<PortDescription>> portMap = new HashMap<>();

    @Activate
    public void activate() {
        log.debug("BgpTopologyProvider activate");
        deviceProviderService = deviceProviderRegistry.register(this);
        linkProviderService = linkProviderRegistry.register(this);
        controller.addListener(listener);
        mastershipService.addListener(masterListener);
        controller.addLinkListener(listener);
    }

    @Deactivate
    public void deactivate() {
        log.debug("BgpTopologyProvider deactivate");
        deviceProviderRegistry.unregister(this);
        deviceProviderService = null;
        linkProviderRegistry.unregister(this);
        linkProviderService = null;
        controller.removeListener(listener);
        controller.removeLinkListener(listener);
        mastershipService.removeListener(masterListener);
    }

    private class InternalMastershipListener implements MastershipListener {
        @Override
        public void event(MastershipEvent event) {
            if (event.type() == MastershipEvent.Type.MASTER_CHANGED) {
                if (mastershipService.getMasterFor(event.subject()) != null) {
                    //Only for L3 device create label pool for that device
                    Device device = deviceService.getDevice(event.subject());
                    if (device == null) {
                        log.debug("Device {} doesn't exist", event.subject());
                        return;
                    }
                    //Reserve device label pool for L3 devices
                    if (device.annotations().value(LSRID) != null) {
                        createDevicePool(event.subject());
                    }
                }
            }
        }
    }

    /*
     * Implements device and link update.
     */
    private class InternalBgpProvider implements BgpNodeListener, BgpLinkListener {

        @Override
        public void addNode(BgpNodeLSNlriVer4 nodeNlri, PathAttrNlriDetails details) {
            log.debug("Add node {}", nodeNlri.toString());

            if (deviceProviderService == null || deviceService == null) {
                return;
            }
            Device.Type deviceType = ROUTER;
            BgpDpid nodeUri = new BgpDpid(nodeNlri);
            DeviceId deviceId = deviceId(uri(nodeUri.toString()));
            ChassisId cId = new ChassisId();

            /*
             * Check if device is already there (available) , if yes not updating to core.
             */
            if (deviceService.isAvailable(deviceId)) {
                return;
            }

            DefaultAnnotations.Builder newBuilder = DefaultAnnotations.builder();

            newBuilder.set(AnnotationKeys.DRIVER, "l3Device");
            newBuilder.set(AnnotationKeys.TYPE, "L3");
            newBuilder.set(ROUTING_UNIVERSE, Long.toString(nodeNlri.getIdentifier()));

            List<BgpValueType> tlvs = nodeNlri.getLocalNodeDescriptors().getNodedescriptors().getSubTlvs();
            for (BgpValueType tlv : tlvs) {
                if (tlv instanceof AutonomousSystemTlv) {
                    newBuilder.set(AS_NUMBER, Integer.toString(((AutonomousSystemTlv) tlv).getAsNum()));
                } else if (tlv instanceof BgpLSIdentifierTlv) {
                    newBuilder.set(DOMAIN_IDENTIFIER,
                            Integer.toString(((BgpLSIdentifierTlv) tlv).getBgpLsIdentifier()));
                }
                if (tlv.getType() == NodeDescriptors.IGP_ROUTERID_TYPE) {
                    if (tlv instanceof IsIsPseudonode) {
                        deviceType = VIRTUAL;
                        newBuilder.set(AnnotationKeys.ROUTER_ID, nodeUri.isoNodeIdString(((IsIsPseudonode) tlv)
                                .getIsoNodeId()));
                    } else if (tlv instanceof OspfPseudonode) {
                        deviceType = VIRTUAL;
                        newBuilder
                                .set(AnnotationKeys.ROUTER_ID, Integer.toString(((OspfPseudonode) tlv).getrouterID()));
                    } else if (tlv instanceof IsIsNonPseudonode) {
                        newBuilder.set(AnnotationKeys.ROUTER_ID, nodeUri.isoNodeIdString(((IsIsNonPseudonode) tlv)
                                .getIsoNodeId()));
                    } else if (tlv instanceof OspfNonPseudonode) {
                        newBuilder.set(AnnotationKeys.ROUTER_ID,
                                Integer.toString(((OspfNonPseudonode) tlv).getrouterID()));
                    }
                }
            }
            DefaultAnnotations.Builder anntotations = DefaultAnnotations.builder();
            anntotations = getAnnotations(newBuilder, true, details);

            DeviceDescription description = new DefaultDeviceDescription(uri(nodeUri.toString()), deviceType, UNKNOWN,
                    UNKNOWN, UNKNOWN, UNKNOWN, cId, anntotations.build());

            deviceProviderService.deviceConnected(deviceId, description);
        }

        @Override
        public void deleteNode(BgpNodeLSNlriVer4 nodeNlri) {
            log.debug("Delete node {}", nodeNlri.toString());

            if (deviceProviderService == null) {
                return;
            }

            BgpDpid deviceUri = new BgpDpid(nodeNlri);
            DeviceId deviceId = deviceId(uri(deviceUri.toString()));

            if (labelResourceAdminService != null) {
                //Destroy local device label pool reserved for that device
                labelResourceAdminService.destroyDevicePool(deviceId);
            }

            deviceProviderService.deviceDisconnected(deviceId);
        }

        private List<PortDescription> buildPortDescriptions(DeviceId deviceId,
                                                            PortNumber portNumber) {

            List<PortDescription> portList;

            if (portMap.containsKey(deviceId)) {
                portList = portMap.get(deviceId);
            } else {
                portList = new ArrayList<>();
            }
            if (portNumber != null) {
                PortDescription portDescriptions = new DefaultPortDescription(portNumber, true);
                portList.add(portDescriptions);
            }

            portMap.put(deviceId, portList);
            return portList;
        }

        @Override
        public void addLink(BgpLinkLsNlriVer4 linkNlri, PathAttrNlriDetails details) throws BgpParseException {
            log.debug("Addlink {}", linkNlri.toString());

            LinkDescription linkDes = buildLinkDes(linkNlri, details, true);

            //If already link exists, return
            if (linkService.getLink(linkDes.src(), linkDes.dst()) != null || linkProviderService == null) {
                return;
            }

            /*
             * Update link ports and configure bandwidth on source and destination port using networkConfig service
             * Only master of source link registers for bandwidth
             */
            if (mastershipService.isLocalMaster(linkDes.src().deviceId())) {
                registerBandwidth(linkDes, details);
            }

            //Updating ports of the link
            deviceProviderService.updatePorts(linkDes.src().deviceId(), buildPortDescriptions(linkDes.src().deviceId(),
                    linkDes.src().port()));

            deviceProviderService.updatePorts(linkDes.dst().deviceId(), buildPortDescriptions(linkDes.dst().deviceId(),
                    linkDes.dst().port()));

            linkProviderService.linkDetected(linkDes);
        }

        //Build link description.
        private LinkDescription buildLinkDes(BgpLinkLsNlriVer4 linkNlri, PathAttrNlriDetails details, boolean isAddLink)
                throws BgpParseException {
            long srcAddress = 0;
            long dstAddress = 0;
            boolean localPseduo = false;
            boolean remotePseduo = false;

            List<BgpValueType> localTlvs = linkNlri.getLinkIdentifier().localNodeDescriptors().getSubTlvs();
            for (BgpValueType localTlv : localTlvs) {
                if (localTlv instanceof IsIsPseudonode || localTlv instanceof OspfPseudonode) {
                    localPseduo = true;
                }
            }
            List<BgpValueType> remoteTlvs = linkNlri.getLinkIdentifier().remoteNodeDescriptors().getSubTlvs();
            for (BgpValueType remoteTlv : remoteTlvs) {
                if (remoteTlv instanceof IsIsPseudonode || remoteTlv instanceof OspfPseudonode) {
                    remotePseduo = true;
                }
            }

            List<BgpValueType> tlvs = linkNlri.getLinkIdentifier().linkDescriptors();
            for (BgpValueType tlv : tlvs) {
                if (tlv instanceof LinkLocalRemoteIdentifiersTlv) {
                    srcAddress = ((LinkLocalRemoteIdentifiersTlv) tlv).getLinkLocalIdentifier();
                    //Set 32nd bit.
                    srcAddress = srcAddress | IDENTIFIER_SET;
                    dstAddress = ((LinkLocalRemoteIdentifiersTlv) tlv).getLinkRemoteIdentifier();
                    dstAddress = dstAddress | IDENTIFIER_SET;
                } else if (tlv instanceof IPv4AddressTlv) {
                    if (tlv.getType() == BgpLinkLSIdentifier.IPV4_INTERFACE_ADDRESS_TYPE) {
                        srcAddress = ((IPv4AddressTlv) tlv).address().toInt();
                    } else {
                        dstAddress = ((IPv4AddressTlv) tlv).address().toInt();
                    }
                }
            }

            DeviceId srcId = deviceId(uri(new BgpDpid(linkNlri, BgpDpid.NODE_DESCRIPTOR_LOCAL).toString()));
            DeviceId dstId = deviceId(uri(new BgpDpid(linkNlri, BgpDpid.NODE_DESCRIPTOR_REMOTE).toString()));

            if (localPseduo && srcAddress == 0) {
                srcAddress = PSEUDO_PORT;
            } else if (remotePseduo && dstAddress == 0) {
                dstAddress = PSEUDO_PORT;
            }

            ConnectPoint src = new ConnectPoint(srcId, PortNumber.portNumber(srcAddress));
            ConnectPoint dst = new ConnectPoint(dstId, PortNumber.portNumber(dstAddress));
            BgpNodeLSNlriVer4 srcNodeNlri = new BgpNodeLSNlriVer4(linkNlri.getIdentifier(), linkNlri.getProtocolId()
                    .getType(), new BgpNodeLSIdentifier(linkNlri.getLinkIdentifier().localNodeDescriptors()), false,
                    linkNlri.getRouteDistinguisher());

            BgpNodeLSNlriVer4 dstNodeNlri = new BgpNodeLSNlriVer4(linkNlri.getIdentifier(), linkNlri.getProtocolId()
                    .getType(), new BgpNodeLSIdentifier(linkNlri.getLinkIdentifier().remoteNodeDescriptors()), false,
                    linkNlri.getRouteDistinguisher());

            addOrDeletePseudoNode(isAddLink, localPseduo, remotePseduo, srcNodeNlri,
                     dstNodeNlri, srcId, dstId, details);
            DefaultAnnotations.Builder annotationBuilder = DefaultAnnotations.builder();
            if (details != null) {
                annotationBuilder = getAnnotations(annotationBuilder, false, details);
            }

            return new DefaultLinkDescription(src, dst, Link.Type.DIRECT, false, annotationBuilder.build());
        }

        private void addOrDeletePseudoNode(boolean isAddLink, boolean localPseduo, boolean remotePseduo,
                BgpNodeLSNlriVer4 srcNodeNlri, BgpNodeLSNlriVer4 dstNodeNlri, DeviceId srcId, DeviceId dstId,
                PathAttrNlriDetails details) {
            if (isAddLink) {
                if (localPseduo) {
                    if (deviceService.getDevice(srcId) == null) {
                        for (BgpNodeListener l : controller.listener()) {
                            l.addNode(srcNodeNlri, details);
                        }
                    }
                } else if (remotePseduo) {
                    if (deviceService.getDevice(dstId) == null) {
                        for (BgpNodeListener l : controller.listener()) {
                            l.addNode(dstNodeNlri, details);
                        }
                    }
                }
            } else {
                if (localPseduo) {
                    Set<Link> links = linkService.getDeviceLinks(srcId);
                    if (links == null || links.isEmpty()) {
                        for (BgpNodeListener l : controller.listener()) {
                            l.deleteNode(srcNodeNlri);
                        }
                    }
                } else if (remotePseduo) {
                    log.info("Remote pseudo delete link ");
                    Set<Link> links = linkService.getDeviceLinks(dstId);
                    if (links == null || links.isEmpty()) {
                        for (BgpNodeListener l : controller.listener()) {
                            l.deleteNode(dstNodeNlri);
                        }
                    }
                }
            }
        }

        @Override
        public void deleteLink(BgpLinkLsNlriVer4 linkNlri) throws BgpParseException {
            log.debug("Delete link {}", linkNlri.toString());

            if (linkProviderService == null) {
                return;
            }

            LinkDescription linkDes = buildLinkDes(linkNlri, null, false);

            /*
             * Only master for the link src will release the bandwidth resource.
             */
            if (networkConfigService != null && mastershipService.isLocalMaster(linkDes.src().deviceId())) {
                // Releases registered resource for this link
                networkConfigService.removeConfig(linkDes.src(), BandwidthCapacity.class);
                networkConfigService.removeConfig(linkDes.dst(), BandwidthCapacity.class);
            }

            linkProviderService.linkVanished(linkDes);
        }
    }

    // Creates label resource pool for the specific device. For all devices label range is 5122-9217
    private void createDevicePool(DeviceId deviceId) {
        if (labelResourceAdminService == null) {
            return;
        }

        labelResourceAdminService.createDevicePool(deviceId, beginLabel, endLabel);
    }

    private void registerBandwidth(LinkDescription linkDes, PathAttrNlriDetails details) {
        if (details ==  null) {
            log.error("Couldnot able to register bandwidth ");
            return;
        }

        List<BgpValueType> attribute = details.pathAttributes().stream()
                .filter(attr -> attr instanceof LinkStateAttributes).collect(toList());
        if (attribute.isEmpty()) {
            return;
        }

        List<BgpValueType> tlvs = ((LinkStateAttributes) attribute.iterator().next()).linkStateAttributes();
        float maxReservableBw = 0;

        for (BgpValueType tlv : tlvs) {
            switch (tlv.getType()) {
            case LinkStateAttributes.ATTR_LINK_MAX_RES_BANDWIDTH:
                maxReservableBw = ((BgpLinkAttrMaxLinkBandwidth) tlv).linkAttrMaxLinkBandwidth();
                //will get in bits/second , convert to MBPS to store in network config service
                maxReservableBw = maxReservableBw / 1000000;
                break;
            default: // do nothing
            }
        }

        if (maxReservableBw == 0.0) {
            return;
        }

        //Configure bandwidth for src and dst port
        BandwidthCapacity config = networkConfigService.addConfig(linkDes.src(), BandwidthCapacity.class);
        config.capacity(Bandwidth.bps(maxReservableBw)).apply();

        config = networkConfigService.addConfig(linkDes.dst(), BandwidthCapacity.class);
        config.capacity(Bandwidth.bps(maxReservableBw)).apply();
    }

    private DefaultAnnotations.Builder getAnnotations(DefaultAnnotations.Builder annotationBuilder, boolean isNode,
            PathAttrNlriDetails details) {

        List<BgpValueType> attribute = details.pathAttributes().stream()
                .filter(attr -> attr instanceof LinkStateAttributes).collect(toList());
        if (attribute.isEmpty()) {
            return annotationBuilder;
        }
        List<BgpValueType> tlvs = ((LinkStateAttributes) attribute.iterator().next()).linkStateAttributes();
        boolean abrBit = false;
        boolean externalBit = false;
        boolean pseudo = false;
        int igpMetric = 0;
        int teMetric = 0;
        byte[] areaId = null;
        Ip4Address routerId = null;
        for (BgpValueType tlv : tlvs) {
            switch (tlv.getType()) {
            case LinkStateAttributes.ATTR_NODE_FLAG_BITS:
                abrBit = ((BgpAttrNodeFlagBitTlv) tlv).abrBit();
                externalBit = ((BgpAttrNodeFlagBitTlv) tlv).externalBit();
                break;
            case NodeDescriptors.IGP_ROUTERID_TYPE:
                if (tlv instanceof IsIsPseudonode || tlv instanceof OspfPseudonode) {
                    pseudo = true;
                }
                break;
            case LinkStateAttributes.ATTR_NODE_ISIS_AREA_ID:
                areaId = ((BgpAttrNodeIsIsAreaId) tlv).attrNodeIsIsAreaId();
                break;
            case LinkStateAttributes.ATTR_NODE_IPV4_LOCAL_ROUTER_ID:
                routerId = ((BgpAttrRouterIdV4) tlv).attrRouterId();
                break;
            case LinkStateAttributes.ATTR_LINK_IGP_METRIC:
                igpMetric = ((BgpLinkAttrIgpMetric) tlv).attrLinkIgpMetric();
                break;
            case LinkStateAttributes.ATTR_LINK_TE_DEFAULT_METRIC:
                teMetric = ((BgpLinkAttrTeDefaultMetric) tlv).attrLinkDefTeMetric();
                break;
            default: // do nothing
            }
        }

        // Annotations for device
        if (isNode) {
            boolean internalBit = false;
            if (!abrBit && !externalBit) {
                internalBit = true;
            }

            annotationBuilder.set(EXTERNAL_BIT, String.valueOf(externalBit));
            annotationBuilder.set(ABR_BIT, String.valueOf(abrBit));
            annotationBuilder.set(INTERNAL_BIT, String.valueOf(internalBit));
            annotationBuilder.set(PSEUDO, String.valueOf(pseudo));

            if (areaId != null) {
                annotationBuilder.set(AREAID, new String(areaId));
            }
            if (routerId != null) {
                // LsrID
                annotationBuilder.set(LSRID, String.valueOf(routerId));
            }
        } else {
            // Annotations for link
            if (igpMetric != 0) {
                annotationBuilder.set(COST, String.valueOf(igpMetric));
            }

            if (teMetric != 0) {
                annotationBuilder.set(TE_COST, String.valueOf(teMetric));
            }
        }
        return annotationBuilder;
    }

    @Override
    public void triggerProbe(DeviceId deviceId) {
        // TODO Auto-generated method stub
    }

    @Override
    public void roleChanged(DeviceId deviceId, MastershipRole newRole) {
    }

    @Override
    public boolean isReachable(DeviceId deviceId) {
        // TODO Auto-generated method stub
        return true;
    }

    @Override
<<<<<<< HEAD
    public void enablePort(DeviceId deviceId, PortNumber portNumber) {
        // TODO
    }

    @Override
    public void disablePort(DeviceId deviceId, PortNumber portNumber) {
        // TODO
=======
    public void changePortState(DeviceId deviceId, PortNumber portNumber,
                                boolean enable) {
>>>>>>> 0d041e81
    }
}<|MERGE_RESOLUTION|>--- conflicted
+++ resolved
@@ -74,11 +74,8 @@
 import org.onosproject.net.Link;
 import org.onosproject.net.MastershipRole;
 import org.onosproject.net.PortNumber;
-<<<<<<< HEAD
-=======
 import org.onosproject.net.config.NetworkConfigService;
 import org.onosproject.net.config.basics.BandwidthCapacity;
->>>>>>> 0d041e81
 import org.onosproject.net.device.DefaultDeviceDescription;
 import org.onosproject.net.device.DefaultPortDescription;
 import org.onosproject.net.device.DeviceDescription;
@@ -605,7 +602,6 @@
     }
 
     @Override
-<<<<<<< HEAD
     public void enablePort(DeviceId deviceId, PortNumber portNumber) {
         // TODO
     }
@@ -613,9 +609,10 @@
     @Override
     public void disablePort(DeviceId deviceId, PortNumber portNumber) {
         // TODO
-=======
+    }
+
+    @Override
     public void changePortState(DeviceId deviceId, PortNumber portNumber,
                                 boolean enable) {
->>>>>>> 0d041e81
     }
 }