--- conflicted
+++ resolved
@@ -366,7 +366,6 @@
     }
 
     @Override
-<<<<<<< HEAD
     public void enablePort(DeviceId deviceId, PortNumber portNumber) {
         // TODO
     }
@@ -374,10 +373,11 @@
     @Override
     public void disablePort(DeviceId deviceId, PortNumber portNumber) {
         // TODO
-=======
+    }
+
+    @Override
     public void changePortState(DeviceId deviceId, PortNumber portNumber,
                                 boolean enable) {
         // TODO Auto-generated method stub
->>>>>>> 0d041e81
     }
 }