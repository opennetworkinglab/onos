<?xml version="1.0" encoding="UTF-8"?>
<!--
  ~ Copyright 2016-present Open Networking Laboratory
  ~
  ~ Licensed under the Apache License, Version 2.0 (the "License");
  ~ you may not use this file except in compliance with the License.
  ~ You may obtain a copy of the License at
  ~
  ~     http://www.apache.org/licenses/LICENSE-2.0
  ~
  ~ Unless required by applicable law or agreed to in writing, software
  ~ distributed under the License is distributed on an "AS IS" BASIS,
  ~ WITHOUT WARRANTIES OR CONDITIONS OF ANY KIND, either express or implied.
  ~ See the License for the specific language governing permissions and
  ~ limitations under the License.
  -->
<project xmlns="http://maven.apache.org/POM/4.0.0"
         xmlns:xsi="http://www.w3.org/2001/XMLSchema-instance"
         xsi:schemaLocation="http://maven.apache.org/POM/4.0.0 http://maven.apache.org/xsd/maven-4.0.0.xsd">
    <modelVersion>4.0.0</modelVersion>
    <parent>
        <artifactId>onos-apps</artifactId>
        <groupId>org.onosproject</groupId>
<<<<<<< HEAD
        <version>1.5.2-SNAPSHOT</version>
        <relativePath>../pom.xml</relativePath>
=======
        <version>1.6.0</version>
>>>>>>> 0d041e81
    </parent>

    <groupId>org.onosproject</groupId>
    <artifactId>onos-app-vrouter</artifactId>
<<<<<<< HEAD
    <version>1.5.2-SNAPSHOT</version>
=======
    <version>1.6.0</version>
>>>>>>> 0d041e81
    <packaging>bundle</packaging>

    <description>Virtual router (vRouter) application</description>

    <dependencies>
        <dependency>
            <groupId>org.onosproject</groupId>
            <artifactId>onos-api</artifactId>
        </dependency>

        <dependency>
            <groupId>org.onosproject</groupId>
            <artifactId>onlab-osgi</artifactId>
        </dependency>

        <dependency>
            <groupId>org.onosproject</groupId>
            <artifactId>onos-incubator-api</artifactId>
        </dependency>

        <dependency>
            <groupId>org.onosproject</groupId>
            <artifactId>onlab-junit</artifactId>
            <scope>test</scope>
        </dependency>

        <dependency>
            <groupId>org.onosproject</groupId>
            <artifactId>onos-api</artifactId>
            <scope>test</scope>
            <classifier>tests</classifier>
        </dependency>

        <dependency>
            <groupId>org.apache.felix</groupId>
            <artifactId>org.apache.felix.scr.annotations</artifactId>
            <scope>provided</scope>
        </dependency>
    </dependencies>

</project><|MERGE_RESOLUTION|>--- conflicted
+++ resolved
@@ -21,21 +21,12 @@
     <parent>
         <artifactId>onos-apps</artifactId>
         <groupId>org.onosproject</groupId>
-<<<<<<< HEAD
-        <version>1.5.2-SNAPSHOT</version>
-        <relativePath>../pom.xml</relativePath>
-=======
         <version>1.6.0</version>
->>>>>>> 0d041e81
     </parent>
 
     <groupId>org.onosproject</groupId>
     <artifactId>onos-app-vrouter</artifactId>
-<<<<<<< HEAD
-    <version>1.5.2-SNAPSHOT</version>
-=======
     <version>1.6.0</version>
->>>>>>> 0d041e81
     <packaging>bundle</packaging>
 
     <description>Virtual router (vRouter) application</description>
