<?xml version="1.0" encoding="UTF-8"?>
<!--
  ~ Copyright 2015-present Open Networking Laboratory
  ~
  ~ Licensed under the Apache License, Version 2.0 (the "License");
  ~ you may not use this file except in compliance with the License.
  ~ You may obtain a copy of the License at
  ~
  ~     http://www.apache.org/licenses/LICENSE-2.0
  ~
  ~ Unless required by applicable law or agreed to in writing, software
  ~ distributed under the License is distributed on an "AS IS" BASIS,
  ~ WITHOUT WARRANTIES OR CONDITIONS OF ANY KIND, either express or implied.
  ~ See the License for the specific language governing permissions and
  ~ limitations under the License.
  -->

<project xmlns="http://maven.apache.org/POM/4.0.0"
         xmlns:xsi="http://www.w3.org/2001/XMLSchema-instance"
         xsi:schemaLocation="http://maven.apache.org/POM/4.0.0 http://maven.apache.org/maven-v4_0_0.xsd">
    <modelVersion>4.0.0</modelVersion>

    <parent>
        <groupId>org.onosproject</groupId>
        <artifactId>onos-apps-test</artifactId>
<<<<<<< HEAD
        <version>1.5.2-SNAPSHOT</version>
        <relativePath>../pom.xml</relativePath>
=======
        <version>1.6.0</version>
>>>>>>> 0d041e81
    </parent>

    <artifactId>onos-app-distributed-primitives</artifactId>
    <packaging>bundle</packaging>

    <description>ONOS app to test distributed primitives</description>

    <properties>
        <onos.app.name>org.onosproject.distributedprimitives</onos.app.name>
        <onos.app.title>Distributed Primitives Test App</onos.app.title>
        <onos.app.category>Test</onos.app.category>
        <onos.app.url>http://onosproject.org</onos.app.url>
        <onos.app.readme>ONOS app to test distributed primitives.</onos.app.readme>
    </properties>

    <dependencies>

        <dependency>
            <groupId>org.onosproject</groupId>
            <artifactId>onos-api</artifactId>
            <version>${project.version}</version>
            <scope>test</scope>
            <classifier>tests</classifier>
        </dependency>

        <dependency>
            <groupId>org.onosproject</groupId>
            <artifactId>onos-cli</artifactId>
            <version>${project.version}</version>
        </dependency>
        <dependency>
            <groupId>org.onosproject</groupId>
            <artifactId>onos-core-dist</artifactId>
<<<<<<< HEAD
            <version>1.5.2-SNAPSHOT</version>
=======
            <version>1.6.0</version>
>>>>>>> 0d041e81
        </dependency>
        <dependency>
            <groupId>org.osgi</groupId>
            <artifactId>org.osgi.core</artifactId>
        </dependency>
        <dependency>
            <groupId>org.apache.karaf.shell</groupId>
            <artifactId>org.apache.karaf.shell.console</artifactId>
        </dependency>

    </dependencies>

</project><|MERGE_RESOLUTION|>--- conflicted
+++ resolved
@@ -23,12 +23,7 @@
     <parent>
         <groupId>org.onosproject</groupId>
         <artifactId>onos-apps-test</artifactId>
-<<<<<<< HEAD
-        <version>1.5.2-SNAPSHOT</version>
-        <relativePath>../pom.xml</relativePath>
-=======
         <version>1.6.0</version>
->>>>>>> 0d041e81
     </parent>
 
     <artifactId>onos-app-distributed-primitives</artifactId>
@@ -62,11 +57,7 @@
         <dependency>
             <groupId>org.onosproject</groupId>
             <artifactId>onos-core-dist</artifactId>
-<<<<<<< HEAD
-            <version>1.5.2-SNAPSHOT</version>
-=======
             <version>1.6.0</version>
->>>>>>> 0d041e81
         </dependency>
         <dependency>
             <groupId>org.osgi</groupId>
