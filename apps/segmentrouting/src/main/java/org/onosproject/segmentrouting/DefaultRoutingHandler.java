/*
 * Copyright 2015-present Open Networking Laboratory
 *
 * Licensed under the Apache License, Version 2.0 (the "License");
 * you may not use this file except in compliance with the License.
 * You may obtain a copy of the License at
 *
 *     http://www.apache.org/licenses/LICENSE-2.0
 *
 * Unless required by applicable law or agreed to in writing, software
 * distributed under the License is distributed on an "AS IS" BASIS,
 * WITHOUT WARRANTIES OR CONDITIONS OF ANY KIND, either express or implied.
 * See the License for the specific language governing permissions and
 * limitations under the License.
 */
package org.onosproject.segmentrouting;

import com.google.common.collect.ImmutableSet;
import com.google.common.collect.Maps;
import com.google.common.collect.Sets;
import org.onlab.packet.Ip4Address;
import org.onlab.packet.Ip4Prefix;
import org.onlab.packet.IpPrefix;
import org.onosproject.net.ConnectPoint;
import org.onosproject.net.Device;
import org.onosproject.net.DeviceId;
import org.onosproject.net.Link;
import org.onosproject.segmentrouting.config.DeviceConfigNotFoundException;
import org.onosproject.segmentrouting.config.DeviceConfiguration;
import org.slf4j.Logger;
import org.slf4j.LoggerFactory;

import java.util.ArrayList;
import java.util.HashMap;
import java.util.HashSet;
import java.util.Set;
import java.util.concurrent.Executors;
import java.util.concurrent.ScheduledExecutorService;
import java.util.concurrent.TimeUnit;
import java.util.concurrent.locks.Lock;
import java.util.concurrent.locks.ReentrantLock;

import static com.google.common.base.Preconditions.checkNotNull;

/**
 * Default routing handler that is responsible for route computing and
 * routing rule population.
 */
public class DefaultRoutingHandler {
    private static final int MAX_RETRY_ATTEMPTS = 25;
    private static final String ECMPSPG_MISSING = "ECMP shortest path graph not found";
    private static Logger log = LoggerFactory.getLogger(DefaultRoutingHandler.class);

    private SegmentRoutingManager srManager;
    private RoutingRulePopulator rulePopulator;
    private HashMap<DeviceId, EcmpShortestPathGraph> currentEcmpSpgMap;
    private HashMap<DeviceId, EcmpShortestPathGraph> updatedEcmpSpgMap;
    private DeviceConfiguration config;
    private final Lock statusLock = new ReentrantLock();
    private volatile Status populationStatus;
<<<<<<< HEAD
    private boolean linkHasWeight;
=======
    private ScheduledExecutorService executorService = Executors.newScheduledThreadPool(1);
>>>>>>> 0d041e81

    /**
     * Represents the default routing population status.
     */
    public enum Status {
        // population process is not started yet.
        IDLE,

        // population process started.
        STARTED,

        // population process was aborted due to errors, mostly for groups not
        // found.
        ABORTED,

        // population process was finished successfully.
        SUCCEEDED
    }

    /**
     * Creates a DefaultRoutingHandler object.
     *
     * @param srManager SegmentRoutingManager object
     */
    public DefaultRoutingHandler(SegmentRoutingManager srManager) {
        this.srManager = srManager;
        this.rulePopulator = checkNotNull(srManager.routingRulePopulator);
        this.config = checkNotNull(srManager.deviceConfiguration);
        this.populationStatus = Status.IDLE;
        this.currentEcmpSpgMap = Maps.newHashMap();
        this.linkHasWeight = false;
    }

    /**
     * Populates all routing rules to all connected routers, including default
     * routing rules, adjacency rules, and policy rules if any.
     *
     * @return true if it succeeds in populating all rules, otherwise false
     */
    public boolean populateAllRoutingRules() {

        statusLock.lock();
        try {
            populationStatus = Status.STARTED;
            rulePopulator.resetCounter();
            log.info("Starting to populate segment-routing rules");
            log.debug("populateAllRoutingRules: populationStatus is STARTED");

            for (Device sw : srManager.deviceService.getDevices()) {
                log.debug("DEVICE -- {}", sw.id());
                if (!srManager.mastershipService.isLocalMaster(sw.id())) {
                    log.debug("populateAllRoutingRules: skipping device {}...we are not master",
                              sw.id());
                    continue;
                }

<<<<<<< HEAD
                EcmpShortestPathGraph ecmpSpg = new EcmpShortestPathGraph(sw.id(), srManager, linkHasWeight);
                if (!populateEcmpRoutingRules(sw.id(), ecmpSpg)) {
=======
                EcmpShortestPathGraph ecmpSpg = new EcmpShortestPathGraph(sw.id(), srManager);
                if (!populateEcmpRoutingRules(sw.id(), ecmpSpg, ImmutableSet.of())) {
>>>>>>> 0d041e81
                    log.debug("populateAllRoutingRules: populationStatus is ABORTED");
                    populationStatus = Status.ABORTED;
                    log.debug("Abort routing rule population");
                    return false;
                }
                currentEcmpSpgMap.put(sw.id(), ecmpSpg);

                // TODO: Set adjacency routing rule for all switches
            }

            log.debug("populateAllRoutingRules: populationStatus is SUCCEEDED");
            populationStatus = Status.SUCCEEDED;
            log.info("Completed routing rule population. Total # of rules pushed : {}",
                    rulePopulator.getCounter());
            return true;
        } finally {
            statusLock.unlock();
            return false;
        }
    }

    /**
     * Populates the routing rules according to the route changes due to the link
     * failure or link add. It computes the routes changed due to the link changes and
     * repopulates the rules only for the routes.
     *
     * @param linkFail link failed, null for link added
     * @return true if it succeeds to populate all rules, false otherwise
     */
    public boolean populateRoutingRulesForLinkStatusChange(Link linkFail) {

        statusLock.lock();
        try {

            if (populationStatus == Status.STARTED) {
                log.warn("Previous rule population is not finished.");
                return true;
            }

            // Take the snapshots of the links
            updatedEcmpSpgMap = new HashMap<>();
            for (Device sw : srManager.deviceService.getDevices()) {
                if (!srManager.mastershipService.isLocalMaster(sw.id())) {
                    continue;
                }
                EcmpShortestPathGraph ecmpSpgUpdated =
                        new EcmpShortestPathGraph(sw.id(), srManager, linkHasWeight);
                updatedEcmpSpgMap.put(sw.id(), ecmpSpgUpdated);
            }

            log.info("Starts rule population from link change");

            Set<ArrayList<DeviceId>> routeChanges;
            log.trace("populateRoutingRulesForLinkStatusChange: "
                    + "populationStatus is STARTED");
            populationStatus = Status.STARTED;
            // optimized re-routing
            if (linkFail == null) {
                // Compare all routes of existing ECMP SPG with the new ones
                routeChanges = computeRouteChange();
            } else {
                // Compare existing ECMP SPG only with the link removed
                routeChanges = computeDamagedRoutes(linkFail);
            }

            // null routeChanges indicates that full re-routing is required
            if (routeChanges == null) {
                return populateAllRoutingRules();
            }

            if (routeChanges.isEmpty()) {
                log.info("No route changes for the link status change");
                log.debug("populateRoutingRulesForLinkStatusChange: populationStatus is SUCCEEDED");
                populationStatus = Status.SUCCEEDED;
                return true;
            }

            if (repopulateRoutingRulesForRoutes(routeChanges)) {
                log.debug("populateRoutingRulesForLinkStatusChange: populationStatus is SUCCEEDED");
                populationStatus = Status.SUCCEEDED;
                log.info("Complete to repopulate the rules. # of rules populated : {}",
                        rulePopulator.getCounter());
                return true;
            } else {
                log.debug("populateRoutingRulesForLinkStatusChange: populationStatus is ABORTED");
                populationStatus = Status.ABORTED;
                log.warn("Failed to repopulate the rules.");
                return false;
            }
        } finally {
            statusLock.unlock();
        }
    }

    private boolean repopulateRoutingRulesForRoutes(Set<ArrayList<DeviceId>> routes) {
        rulePopulator.resetCounter();
        HashMap<DeviceId, ArrayList<ArrayList<DeviceId>>> routesBydevice =
                new HashMap<>();
        for (ArrayList<DeviceId> link: routes) {
            // When only the source device is defined, reinstall routes to all other devices
            if (link.size() == 1) {
                log.trace("repopulateRoutingRulesForRoutes: running ECMP graph for device {}", link.get(0));
<<<<<<< HEAD
                EcmpShortestPathGraph ecmpSpg = new EcmpShortestPathGraph(link.get(0), srManager, linkHasWeight);
                if (populateEcmpRoutingRules(link.get(0), ecmpSpg)) {
                    log.debug("Populating flow rules from {} to all is successful",
=======
                EcmpShortestPathGraph ecmpSpg = new EcmpShortestPathGraph(link.get(0), srManager);
                if (populateEcmpRoutingRules(link.get(0), ecmpSpg, ImmutableSet.of())) {
                    log.debug("Populating flow rules from all to dest:{} is successful",
>>>>>>> 0d041e81
                              link.get(0));
                    currentEcmpSpgMap.put(link.get(0), ecmpSpg);
                } else {
                    log.warn("Failed to populate the flow rules from all to dest:{}", link.get(0));
                    return false;
                }
            } else {
                ArrayList<ArrayList<DeviceId>> deviceRoutes =
                        routesBydevice.get(link.get(1));
                if (deviceRoutes == null) {
                    deviceRoutes = new ArrayList<>();
                    routesBydevice.put(link.get(1), deviceRoutes);
                }
                deviceRoutes.add(link);
            }
        }

        for (DeviceId impactedDevice : routesBydevice.keySet()) {
            ArrayList<ArrayList<DeviceId>> deviceRoutes =
                    routesBydevice.get(impactedDevice);
            for (ArrayList<DeviceId> link: deviceRoutes) {
                log.debug("repopulate RoutingRules For Routes {} -> {}",
                          link.get(0), link.get(1));
                DeviceId src = link.get(0);
                DeviceId dst = link.get(1);
                EcmpShortestPathGraph ecmpSpg = updatedEcmpSpgMap.get(dst);
                HashMap<Integer, HashMap<DeviceId, ArrayList<ArrayList<DeviceId>>>> switchVia =
                        ecmpSpg.getAllLearnedSwitchesAndVia();
                for (Integer itrIdx : switchVia.keySet()) {
                    HashMap<DeviceId, ArrayList<ArrayList<DeviceId>>> swViaMap =
                            switchVia.get(itrIdx);
                    for (DeviceId targetSw : swViaMap.keySet()) {
                        if (!targetSw.equals(src)) {
                            continue;
                        }
                        Set<DeviceId> nextHops = new HashSet<>();
                        for (ArrayList<DeviceId> via : swViaMap.get(targetSw)) {
                            if (via.isEmpty()) {
                                nextHops.add(dst);
                            } else {
                                nextHops.add(via.get(0));
                            }
                        }
                        if (!populateEcmpRoutingRulePartial(targetSw, dst,
                                nextHops, ImmutableSet.of())) {
                            return false;
                        }
                        log.debug("Populating flow rules from {} to {} is successful",
                                  targetSw, dst);
                    }
                }
                //currentEcmpSpgMap.put(dst, ecmpSpg);
            }
            //Only if all the flows for all impacted routes to a
            //specific target are pushed successfully, update the
            //ECMP graph for that target. (Or else the next event
            //would not see any changes in the ECMP graphs)
            currentEcmpSpgMap.put(impactedDevice,
                                  updatedEcmpSpgMap.get(impactedDevice));
        }
        return true;
    }

    /**
     * Computes set of affected ECMP routes due to failed link. Assumes
     * previous ecmp shortest-path graph exists for a switch in order to compute
     * affected routes. If such a graph does not exist, the method returns null.
     *
     * @param linkFail the failed link
     * @return the set of affected routes which may be empty if no routes were
     *         affected, or null if no previous ecmp spg was found for comparison
     */
    private Set<ArrayList<DeviceId>> computeDamagedRoutes(Link linkFail) {

        Set<ArrayList<DeviceId>> routes = new HashSet<>();

        for (Device sw : srManager.deviceService.getDevices()) {
            log.debug("Computing the impacted routes for device {} due to link fail",
                      sw.id());
            if (!srManager.mastershipService.isLocalMaster(sw.id())) {
                log.debug("No mastership for {} .. skipping route optimization",
                          sw.id());
                continue;
            }
            EcmpShortestPathGraph ecmpSpg = currentEcmpSpgMap.get(sw.id());
            if (ecmpSpg == null) {
                log.warn("No existing ECMP graph for switch {}. Aborting optimized"
                        + " rerouting and opting for full-reroute", sw.id());
                return null;
            }
            HashMap<Integer, HashMap<DeviceId, ArrayList<ArrayList<DeviceId>>>> switchVia =
                    ecmpSpg.getAllLearnedSwitchesAndVia();
            for (Integer itrIdx : switchVia.keySet()) {
                log.trace("Iterindex# {}", itrIdx);
                HashMap<DeviceId, ArrayList<ArrayList<DeviceId>>> swViaMap =
                        switchVia.get(itrIdx);
                for (DeviceId targetSw : swViaMap.keySet()) {
                    DeviceId destSw = sw.id();
                    if (log.isTraceEnabled()) {
                        log.trace("TargetSwitch {} --> RootSwitch {}", targetSw, destSw);
                        for (ArrayList<DeviceId> via : swViaMap.get(targetSw)) {
                            log.trace(" Via:");
                            via.forEach(e -> { log.trace("  {}", e); });
                        }
                    }
                    Set<ArrayList<DeviceId>> subLinks =
                            computeLinks(targetSw, destSw, swViaMap);
                    for (ArrayList<DeviceId> alink: subLinks) {
                        if ((alink.get(0).equals(linkFail.src().deviceId()) &&
                                alink.get(1).equals(linkFail.dst().deviceId()))
                                ||
                             (alink.get(0).equals(linkFail.dst().deviceId()) &&
                                     alink.get(1).equals(linkFail.src().deviceId()))) {
                            log.debug("Impacted route:{}->{}", targetSw, destSw);
                            ArrayList<DeviceId> aRoute = new ArrayList<>();
                            aRoute.add(targetSw);
                            aRoute.add(destSw);
                            routes.add(aRoute);
                            break;
                        }
                    }
                }
            }

        }

        return routes;
    }

    private Set<ArrayList<DeviceId>> computeRouteChange() {

        Set<ArrayList<DeviceId>> routes = new HashSet<>();

        for (Device sw : srManager.deviceService.getDevices()) {
            log.debug("Computing the impacted routes for device {}", sw.id());
            if (!srManager.mastershipService.isLocalMaster(sw.id())) {
                log.debug("No mastership for {} ... skipping route optimization",
                          sw.id());
                continue;
            }
            if (log.isTraceEnabled()) {
                log.trace("link of {} - ", sw.id());
                for (Link link: srManager.linkService.getDeviceLinks(sw.id())) {
                    log.trace("{} -> {} ", link.src().deviceId(), link.dst().deviceId());
                }
            }
            EcmpShortestPathGraph ecmpSpg = currentEcmpSpgMap.get(sw.id());
            if (ecmpSpg == null) {
                log.debug("No existing ECMP graph for device {}", sw.id());
                ArrayList<DeviceId> route = new ArrayList<>();
                route.add(sw.id());
                routes.add(route);
                continue;
            }
            EcmpShortestPathGraph newEcmpSpg = updatedEcmpSpgMap.get(sw.id());
            //currentEcmpSpgMap.put(sw.id(), newEcmpSpg);
            HashMap<Integer, HashMap<DeviceId, ArrayList<ArrayList<DeviceId>>>> switchVia =
                    ecmpSpg.getAllLearnedSwitchesAndVia();
            HashMap<Integer, HashMap<DeviceId, ArrayList<ArrayList<DeviceId>>>> switchViaUpdated =
                    newEcmpSpg.getAllLearnedSwitchesAndVia();

            for (Integer itrIdx : switchViaUpdated.keySet()) {
                HashMap<DeviceId, ArrayList<ArrayList<DeviceId>>> swViaMapUpdated =
                        switchViaUpdated.get(itrIdx);
                for (DeviceId srcSw : swViaMapUpdated.keySet()) {
                    ArrayList<ArrayList<DeviceId>> viaUpdated = swViaMapUpdated.get(srcSw);
                    ArrayList<ArrayList<DeviceId>> via = getVia(switchVia, srcSw);
                    if ((via == null) || !viaUpdated.equals(via)) {
                        log.debug("Impacted route:{} -> {}", srcSw, sw.id());
                        ArrayList<DeviceId> route = new ArrayList<>();
                        route.add(srcSw);
                        route.add(sw.id());
                        routes.add(route);
                    }
                }
            }
        }

        if (log.isTraceEnabled()) {
            for (ArrayList<DeviceId> link: routes) {
                log.trace("Route changes - ");
                if (link.size() == 1) {
                    log.trace(" : all -> {}", link.get(0));
                } else {
                    log.trace(" : {} -> {}", link.get(0), link.get(1));
                }
            }
        }
        return routes;
    }

    private ArrayList<ArrayList<DeviceId>> getVia(HashMap<Integer, HashMap<DeviceId,
            ArrayList<ArrayList<DeviceId>>>> switchVia, DeviceId srcSw) {
        for (Integer itrIdx : switchVia.keySet()) {
            HashMap<DeviceId, ArrayList<ArrayList<DeviceId>>> swViaMap =
                    switchVia.get(itrIdx);
            if (swViaMap.get(srcSw) == null) {
                continue;
            } else {
                return swViaMap.get(srcSw);
            }
        }

        return null;
    }

    private Set<ArrayList<DeviceId>> computeLinks(DeviceId src,
                                                  DeviceId dst,
                       HashMap<DeviceId, ArrayList<ArrayList<DeviceId>>> viaMap) {
        Set<ArrayList<DeviceId>> subLinks = Sets.newHashSet();
        for (ArrayList<DeviceId> via : viaMap.get(src)) {
            DeviceId linkSrc = src;
            DeviceId linkDst = dst;
            for (DeviceId viaDevice: via) {
                ArrayList<DeviceId> link = new ArrayList<>();
                linkDst = viaDevice;
                link.add(linkSrc);
                link.add(linkDst);
                subLinks.add(link);
                linkSrc = viaDevice;
            }
            ArrayList<DeviceId> link = new ArrayList<>();
            link.add(linkSrc);
            link.add(dst);
            subLinks.add(link);
        }

        return subLinks;
    }

    /**
     * Populate ECMP rules for subnets from all switches to destination.
     *
     * @param destSw Device ID of destination switch
     * @param ecmpSPG ECMP shortest path graph
     * @param subnets Subnets to be populated. If empty, populate all configured subnets.
     * @return true if succeed
     */
    private boolean populateEcmpRoutingRules(DeviceId destSw,
                                             EcmpShortestPathGraph ecmpSPG,
                                             Set<Ip4Prefix> subnets) {

        HashMap<Integer, HashMap<DeviceId, ArrayList<ArrayList<DeviceId>>>> switchVia = ecmpSPG
                .getAllLearnedSwitchesAndVia();
        for (Integer itrIdx : switchVia.keySet()) {
            HashMap<DeviceId, ArrayList<ArrayList<DeviceId>>> swViaMap = switchVia
                    .get(itrIdx);
            for (DeviceId targetSw : swViaMap.keySet()) {
                Set<DeviceId> nextHops = new HashSet<>();
                log.debug("** Iter: {} root: {} target: {}", itrIdx, destSw, targetSw);
                for (ArrayList<DeviceId> via : swViaMap.get(targetSw)) {
                    if (via.isEmpty()) {
                        nextHops.add(destSw);
                    } else {
                        nextHops.add(via.get(0));
                    }
                }
                if (!populateEcmpRoutingRulePartial(targetSw, destSw, nextHops, subnets)) {
                    return false;
                }
            }
        }

        return true;
    }

    /**
     * Populate ECMP rules for subnets from target to destination via nexthops.
     *
     * @param targetSw Device ID of target switch in which rules will be programmed
     * @param destSw Device ID of final destination switch to which the rules will forward
     * @param nextHops List of next hops via which destSw will be reached
     * @param subnets Subnets to be populated. If empty, populate all configured subnets.
     * @return true if succeed
     */
    private boolean populateEcmpRoutingRulePartial(DeviceId targetSw,
                                                   DeviceId destSw,
                                                   Set<DeviceId> nextHops,
                                                   Set<Ip4Prefix> subnets) {
        boolean result;

        if (nextHops.isEmpty()) {
            nextHops.add(destSw);
        }
        // If both target switch and dest switch are edge routers, then set IP
        // rule for both subnet and router IP.
        boolean targetIsEdge;
        boolean destIsEdge;
        Ip4Address destRouterIp;

        try {
            targetIsEdge = config.isEdgeDevice(targetSw);
            destIsEdge = config.isEdgeDevice(destSw);
            destRouterIp = config.getRouterIp(destSw);
        } catch (DeviceConfigNotFoundException e) {
            log.warn(e.getMessage() + " Aborting populateEcmpRoutingRulePartial.");
            return false;
        }

        if (targetIsEdge && destIsEdge) {
            subnets = (subnets != null && !subnets.isEmpty()) ? subnets : config.getSubnets(destSw);
            log.debug("* populateEcmpRoutingRulePartial in device {} towards {} for subnets {}",
                      targetSw, destSw, subnets);
            result = rulePopulator.populateIpRuleForSubnet(targetSw, subnets,
                                                           destSw, nextHops);
            if (!result) {
                return false;
            }

            Ip4Address routerIp = destRouterIp;
            IpPrefix routerIpPrefix = IpPrefix.valueOf(routerIp, IpPrefix.MAX_INET_MASK_LENGTH);
            log.debug("* populateEcmpRoutingRulePartial in device {} towards {} for router IP {}",
                      targetSw, destSw, routerIpPrefix);
            result = rulePopulator.populateIpRuleForRouter(targetSw, routerIpPrefix, destSw, nextHops);
            if (!result) {
                return false;
            }

        } else if (targetIsEdge) {
            // If the target switch is an edge router, then set IP rules for the router IP.
            Ip4Address routerIp = destRouterIp;
            IpPrefix routerIpPrefix = IpPrefix.valueOf(routerIp, IpPrefix.MAX_INET_MASK_LENGTH);
            log.debug("* populateEcmpRoutingRulePartial in device {} towards {} for router IP {}",
                      targetSw, destSw, routerIpPrefix);
            result = rulePopulator.populateIpRuleForRouter(targetSw, routerIpPrefix, destSw, nextHops);
            if (!result) {
                return false;
            }
        }
        // Populates MPLS rules to all routers
        log.debug("* populateEcmpRoutingRulePartial in device{} towards {} for all MPLS rules",
                targetSw, destSw);
        result = rulePopulator.populateMplsRule(targetSw, destSw, nextHops);
        if (!result) {
            return false;
        }
        return true;
    }

    /**
     * Populates filtering rules for permitting Router DstMac and VLAN.
     *
     * @param deviceId Switch ID to set the rules
     */
    public void populatePortAddressingRules(DeviceId deviceId) {
        rulePopulator.populateRouterIpPunts(deviceId);

        // Although device is added, sometimes device store does not have the
        // ports for this device yet. It results in missing filtering rules in the
        // switch. We will attempt it a few times. If it still does not work,
        // user can manually repopulate using CLI command sr-reroute-network
        boolean success = rulePopulator.populateRouterMacVlanFilters(deviceId);
        if (!success) {
            executorService.schedule(new RetryFilters(deviceId), 200, TimeUnit.MILLISECONDS);
        }
    }

    /**
     * Start the flow rule population process if it was never started. The
     * process finishes successfully when all flow rules are set and stops with
     * ABORTED status when any groups required for flows is not set yet.
     */
    public void startPopulationProcess() {
        statusLock.lock();
        try {
            if (populationStatus == Status.IDLE
                    || populationStatus == Status.SUCCEEDED
                    || populationStatus == Status.ABORTED) {
                populationStatus = Status.STARTED;
                populateAllRoutingRules();
            } else {
                log.warn("Not initiating startPopulationProcess as populationStatus is {}",
                         populationStatus);
            }
        } finally {
            statusLock.unlock();
        }
    }

    /**
     * Resume the flow rule population process if it was aborted for any reason.
     * Mostly the process is aborted when the groups required are not set yet.
     *  XXX is this called?
     *
     */
    public void resumePopulationProcess() {
        statusLock.lock();
        try {
            if (populationStatus == Status.ABORTED) {
                populationStatus = Status.STARTED;
                // TODO: we need to restart from the point aborted instead of
                // restarting.
                populateAllRoutingRules();
            }
        } finally {
            statusLock.unlock();
        }
    }

    /**
     * Populate rules of given subnet at given location.
     *
     * @param cp connect point of the subnet being added
     * @param subnets subnet being added
     * @return true if succeed
     */
    protected boolean populateSubnet(ConnectPoint cp, Set<Ip4Prefix> subnets) {
        statusLock.lock();
        try {
            EcmpShortestPathGraph ecmpSpg = currentEcmpSpgMap.get(cp.deviceId());
            if (ecmpSpg == null) {
                log.warn("Fail to populating subnet {}: {}", subnets, ECMPSPG_MISSING);
                return false;
            }
            return populateEcmpRoutingRules(cp.deviceId(), ecmpSpg, subnets);
        } finally {
            statusLock.unlock();
        }
    }

    /**
     * Revoke rules of given subnet at given location.
     *
     * @param subnets subnet being removed
     * @return true if succeed
     */
    protected boolean revokeSubnet(Set<Ip4Prefix> subnets) {
        statusLock.lock();
        try {
            return srManager.routingRulePopulator.revokeIpRuleForSubnet(subnets);
        } finally {
            statusLock.unlock();
        }
    }

    protected void purgeEcmpGraph(DeviceId deviceId) {
        currentEcmpSpgMap.remove(deviceId);
        if (updatedEcmpSpgMap != null) {
            updatedEcmpSpgMap.remove(deviceId);
        }
    }

    private final class RetryFilters implements Runnable {
        int attempts = MAX_RETRY_ATTEMPTS;
        DeviceId devId;

        private RetryFilters(DeviceId deviceId) {
            devId = deviceId;
        }

        @Override
        public void run() {
            log.info("RETRY FILTER ATTEMPT# {} for dev:{}",
                     MAX_RETRY_ATTEMPTS - attempts, devId);
            boolean success = rulePopulator.populateRouterMacVlanFilters(devId);
            if (!success && --attempts > 0) {
                executorService.schedule(this, 200, TimeUnit.MILLISECONDS);
            } else if (attempts == 0) {
                log.error("Unable to populate MacVlan filters in dev:{}", devId);
            }
        }

    }

}<|MERGE_RESOLUTION|>--- conflicted
+++ resolved
@@ -58,11 +58,8 @@
     private DeviceConfiguration config;
     private final Lock statusLock = new ReentrantLock();
     private volatile Status populationStatus;
-<<<<<<< HEAD
     private boolean linkHasWeight;
-=======
     private ScheduledExecutorService executorService = Executors.newScheduledThreadPool(1);
->>>>>>> 0d041e81
 
     /**
      * Represents the default routing population status.
@@ -119,13 +116,8 @@
                     continue;
                 }
 
-<<<<<<< HEAD
                 EcmpShortestPathGraph ecmpSpg = new EcmpShortestPathGraph(sw.id(), srManager, linkHasWeight);
-                if (!populateEcmpRoutingRules(sw.id(), ecmpSpg)) {
-=======
-                EcmpShortestPathGraph ecmpSpg = new EcmpShortestPathGraph(sw.id(), srManager);
                 if (!populateEcmpRoutingRules(sw.id(), ecmpSpg, ImmutableSet.of())) {
->>>>>>> 0d041e81
                     log.debug("populateAllRoutingRules: populationStatus is ABORTED");
                     populationStatus = Status.ABORTED;
                     log.debug("Abort routing rule population");
@@ -228,15 +220,9 @@
             // When only the source device is defined, reinstall routes to all other devices
             if (link.size() == 1) {
                 log.trace("repopulateRoutingRulesForRoutes: running ECMP graph for device {}", link.get(0));
-<<<<<<< HEAD
                 EcmpShortestPathGraph ecmpSpg = new EcmpShortestPathGraph(link.get(0), srManager, linkHasWeight);
-                if (populateEcmpRoutingRules(link.get(0), ecmpSpg)) {
-                    log.debug("Populating flow rules from {} to all is successful",
-=======
-                EcmpShortestPathGraph ecmpSpg = new EcmpShortestPathGraph(link.get(0), srManager);
                 if (populateEcmpRoutingRules(link.get(0), ecmpSpg, ImmutableSet.of())) {
                     log.debug("Populating flow rules from all to dest:{} is successful",
->>>>>>> 0d041e81
                               link.get(0));
                     currentEcmpSpgMap.put(link.get(0), ecmpSpg);
                 } else {
