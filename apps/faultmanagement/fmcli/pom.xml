--- conflicted
+++ resolved
@@ -24,12 +24,7 @@
     <parent>
         <groupId>org.onosproject</groupId>
         <artifactId>onos-app-fm</artifactId>
-<<<<<<< HEAD
-        <version>1.5.2-SNAPSHOT</version>
-        <relativePath>../pom.xml</relativePath>
-=======
         <version>1.6.0</version>
->>>>>>> 0d041e81
     </parent>
 
     <artifactId>onos-app-fm-cli</artifactId>
