<?xml version="1.0" encoding="UTF-8"?>
<!--
  ~ Copyright 2015-present Open Networking Laboratory
  ~ Originally created by Pengfei Lu, Network and Cloud Computing Laboratory, Dalian University of Technology, China
  ~ Advisers: Keqiu Li and Heng Qi
  ~ This work is supported by the State Key Program of National Natural Science of China(Grant No. 61432002)
  ~ and Prospective Research Project on Future Networks in Jiangsu Future Networks Innovation Institute.
  ~
  ~ Licensed under the Apache License, Version 2.0 (the "License");
  ~ you may not use this file except in compliance with the License.
  ~ You may obtain a copy of the License at
  ~
  ~     http://www.apache.org/licenses/LICENSE-2.0
  ~
  ~ Unless required by applicable law or agreed to in writing, software
  ~ distributed under the License is distributed on an "AS IS" BASIS,
  ~ WITHOUT WARRANTIES OR CONDITIONS OF ANY KIND, either express or implied.
  ~ See the License for the specific language governing permissions and
  ~ limitations under the License.
  -->
<project xmlns="http://maven.apache.org/POM/4.0.0"
         xmlns:xsi="http://www.w3.org/2001/XMLSchema-instance"
         xsi:schemaLocation="http://maven.apache.org/POM/4.0.0 http://maven.apache.org/xsd/maven-4.0.0.xsd">
    <modelVersion>4.0.0</modelVersion>

    <parent>
        <groupId>org.onosproject</groupId>
        <artifactId>onos-apps</artifactId>
<<<<<<< HEAD
        <version>1.5.2-SNAPSHOT</version>
        <relativePath>../pom.xml</relativePath>
    </parent>

    <artifactId>onos-app-acl</artifactId>
    <version>1.5.2-SNAPSHOT</version>
=======
        <version>1.6.0</version>
    </parent>

    <artifactId>onos-app-acl</artifactId>
    <version>1.6.0</version>
>>>>>>> 0d041e81
    <packaging>bundle</packaging>

    <description>ONOS ACL application</description>
    <url>http://onosproject.org</url>

    <properties>
        <onos.app.name>org.onosproject.acl</onos.app.name>
        <onos.app.origin>DLUT</onos.app.origin>
        <onos.app.title>ACL App</onos.app.title>
        <onos.app.category>Security</onos.app.category>
        <onos.app.url>http://onosproject.org</onos.app.url>
        <onos.app.readme>ONOS ACL application.</onos.app.readme>

        <web.context>/onos/v1/acl</web.context>
        <api.version>1.0.0</api.version>
        <api.title>ONOS ACL Application REST API</api.title>
        <api.description>
            APIs for interacting with the ACL application.
        </api.description>
        <api.package>org.onosproject.acl.impl</api.package>
    </properties>

    <dependencies>
        <dependency>
            <groupId>com.google.guava</groupId>
            <artifactId>guava</artifactId>
        </dependency>

        <dependency>
            <groupId>javax.ws.rs</groupId>
            <artifactId>javax.ws.rs-api</artifactId>
            <version>2.0.1</version>
        </dependency>

        <dependency>
            <groupId>org.onosproject</groupId>
            <artifactId>onlab-junit</artifactId>
        </dependency>

        <dependency>
            <groupId>org.onosproject</groupId>
            <artifactId>onos-rest</artifactId>
            <version>${project.version}</version>
        </dependency>

        <dependency>
            <groupId>org.onosproject</groupId>
            <artifactId>onlab-osgi</artifactId>
            <version>${project.version}</version>
            <classifier>tests</classifier>
            <scope>test</scope>
        </dependency>

        <dependency>
            <groupId>org.onosproject</groupId>
            <artifactId>onos-rest</artifactId>
            <version>${project.version}</version>
            <classifier>tests</classifier>
            <scope>test</scope>
        </dependency>

        <dependency>
            <groupId>org.onosproject</groupId>
            <artifactId>onos-core-serializers</artifactId>
            <version>${project.version}</version>
        </dependency>

        <dependency>
            <groupId>org.glassfish.jersey.test-framework</groupId>
            <artifactId>jersey-test-framework-core</artifactId>
            <scope>test</scope>
        </dependency>
        <dependency>
            <groupId>org.glassfish.jersey.test-framework.providers</groupId>
            <artifactId>jersey-test-framework-provider-jetty</artifactId>
            <scope>test</scope>
        </dependency>

        <dependency>
            <groupId>org.easymock</groupId>
            <artifactId>easymock</artifactId>
        </dependency>

        <dependency>
            <groupId>org.onosproject</groupId>
            <artifactId>onlab-misc</artifactId>
        </dependency>
    </dependencies>

    <build>
        <plugins>
            <plugin>
                <groupId>org.apache.felix</groupId>
                <artifactId>maven-bundle-plugin</artifactId>
                <extensions>true</extensions>
                <configuration>
                    <instructions>
                        <_wab>src/main/webapp/</_wab>
                        <Include-Resource>
                            WEB-INF/classes/apidoc/swagger.json=target/swagger.json,
                            {maven-resources}
                        </Include-Resource>
                        <Bundle-SymbolicName>
                            ${project.groupId}.${project.artifactId}
                        </Bundle-SymbolicName>
                        <Import-Package>
                            *,org.glassfish.jersey.servlet
                        </Import-Package>
                        <Web-ContextPath>${web.context}</Web-ContextPath>
                    </instructions>
                </configuration>
            </plugin>
        </plugins>
    </build>

</project><|MERGE_RESOLUTION|>--- conflicted
+++ resolved
@@ -26,20 +26,11 @@
     <parent>
         <groupId>org.onosproject</groupId>
         <artifactId>onos-apps</artifactId>
-<<<<<<< HEAD
-        <version>1.5.2-SNAPSHOT</version>
-        <relativePath>../pom.xml</relativePath>
-    </parent>
-
-    <artifactId>onos-app-acl</artifactId>
-    <version>1.5.2-SNAPSHOT</version>
-=======
         <version>1.6.0</version>
     </parent>
 
     <artifactId>onos-app-acl</artifactId>
     <version>1.6.0</version>
->>>>>>> 0d041e81
     <packaging>bundle</packaging>
 
     <description>ONOS ACL application</description>
