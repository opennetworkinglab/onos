/*
 * Copyright 2015-present Open Networking Laboratory
 *
 * Licensed under the Apache License, Version 2.0 (the "License");
 * you may not use this file except in compliance with the License.
 * You may obtain a copy of the License at
 *
 *     http://www.apache.org/licenses/LICENSE-2.0
 *
 * Unless required by applicable law or agreed to in writing, software
 * distributed under the License is distributed on an "AS IS" BASIS,
 * WITHOUT WARRANTIES OR CONDITIONS OF ANY KIND, either express or implied.
 * See the License for the specific language governing permissions and
 * limitations under the License.
 */
package org.onosproject.vtn.table.impl;

import static com.google.common.base.Preconditions.checkNotNull;
import static org.slf4j.LoggerFactory.getLogger;

import org.onlab.osgi.DefaultServiceDirectory;
import org.onlab.osgi.ServiceDirectory;
import org.onlab.packet.EthType.EtherType;
import org.onlab.packet.Ethernet;
import org.onlab.packet.Ip4Address;
import org.onlab.packet.IpAddress;
import org.onlab.packet.IpPrefix;
import org.onlab.packet.MacAddress;
import org.onosproject.core.ApplicationId;
import org.onosproject.net.DeviceId;
import org.onosproject.net.Port;
import org.onosproject.net.PortNumber;
import org.onosproject.net.flow.DefaultTrafficSelector;
import org.onosproject.net.flow.DefaultTrafficTreatment;
import org.onosproject.net.flow.TrafficSelector;
import org.onosproject.net.flow.TrafficTreatment;
import org.onosproject.net.flow.criteria.Criteria;
import org.onosproject.net.flow.instructions.Instructions;
import org.onosproject.net.flowobjective.DefaultForwardingObjective;
import org.onosproject.net.flowobjective.FlowObjectiveService;
import org.onosproject.net.flowobjective.ForwardingObjective;
import org.onosproject.net.flowobjective.ForwardingObjective.Flag;
import org.onosproject.net.flowobjective.Objective;
import org.onosproject.net.flowobjective.Objective.Operation;
import org.onosproject.vtn.table.ClassifierService;
import org.onosproject.vtnrsc.SegmentationId;
import org.slf4j.Logger;

import com.google.common.collect.Sets;

/**
 * Provides implementation of ClassifierService.
 */
public class ClassifierServiceImpl implements ClassifierService {
    private final Logger log = getLogger(getClass());

    private static final EtherType ETH_TYPE = EtherType.ARP;
    private static final int ARP_CLASSIFIER_PRIORITY = 60000;
    private static final int L3_CLASSIFIER_PRIORITY = 0xffff;
    private static final int L2_CLASSIFIER_PRIORITY = 50000;
    private static final int USERDATA_CLASSIFIER_PRIORITY = 65535;
    private final FlowObjectiveService flowObjectiveService;
    private final ApplicationId appId;

    /**
     * Constructor.
     *
     * @param appId the application id of vtn
     */
    public ClassifierServiceImpl(ApplicationId appId) {
        this.appId = checkNotNull(appId, "ApplicationId can not be null");
        ServiceDirectory serviceDirectory = new DefaultServiceDirectory();
        this.flowObjectiveService = serviceDirectory.get(FlowObjectiveService.class);
    }

    @Override
    public void programLocalIn(DeviceId deviceId,
                               SegmentationId segmentationId, PortNumber inPort,
                               MacAddress srcMac, ApplicationId appid,
                               Objective.Operation type) {
        TrafficSelector selector = DefaultTrafficSelector.builder()
                .matchInPort(inPort).matchEthSrc(srcMac).build();
        TrafficTreatment.Builder treatment = DefaultTrafficTreatment.builder();
        treatment.add(Instructions
                .modTunnelId(Long.parseLong(segmentationId.toString())));
        ForwardingObjective.Builder objective = DefaultForwardingObjective
                .builder().withTreatment(treatment.build())
                .withSelector(selector).fromApp(appId).makePermanent()
                .withFlag(Flag.SPECIFIC).withPriority(L2_CLASSIFIER_PRIORITY);
        if (type.equals(Objective.Operation.ADD)) {
            log.debug("programLocalIn-->ADD");
            flowObjectiveService.forward(deviceId, objective.add());
        } else {
            log.debug("programLocalIn-->REMOVE");
            flowObjectiveService.forward(deviceId, objective.remove());
        }
    }

    @Override
    public void programTunnelIn(DeviceId deviceId,
                                SegmentationId segmentationId,
                                Iterable<PortNumber> localTunnelPorts,
                                Objective.Operation type) {
        if (localTunnelPorts == null) {
            log.info("No tunnel port in device");
            return;
        }
        Sets.newHashSet(localTunnelPorts).stream().forEach(tp -> {
            TrafficSelector selector = DefaultTrafficSelector.builder()
                    .matchInPort(tp).add(Criteria.matchTunnelId(Long
                            .parseLong(segmentationId.toString())))
                    .build();

            TrafficTreatment treatment = DefaultTrafficTreatment.builder()
                    .build();
            ForwardingObjective.Builder objective = DefaultForwardingObjective
                    .builder().withTreatment(treatment).withSelector(selector)
                    .fromApp(appId).makePermanent().withFlag(Flag.SPECIFIC)
                    .withPriority(L2_CLASSIFIER_PRIORITY);
            if (type.equals(Objective.Operation.ADD)) {
                log.debug("programTunnelIn-->ADD");
                flowObjectiveService.forward(deviceId, objective.add());
            } else {
                log.debug("programTunnelIn-->REMOVE");
                flowObjectiveService.forward(deviceId, objective.remove());
            }
        });
    }

    @Override
    public void programL3ExPortClassifierRules(DeviceId deviceId, PortNumber inPort,
                                               IpAddress dstIp,
                                               Objective.Operation type) {
        TrafficSelector selector = DefaultTrafficSelector.builder()
                .matchEthType(Ethernet.TYPE_IPV4).matchInPort(inPort)
                .matchIPDst(IpPrefix.valueOf(dstIp, 32)).build();
        TrafficTreatment treatment = DefaultTrafficTreatment.builder().build();
        ForwardingObjective.Builder objective = DefaultForwardingObjective
                .builder().withTreatment(treatment).withSelector(selector)
                .fromApp(appId).withFlag(Flag.SPECIFIC)
                .withPriority(L3_CLASSIFIER_PRIORITY);
        if (type.equals(Objective.Operation.ADD)) {
            log.debug("L3ExToInClassifierRules-->ADD");
            flowObjectiveService.forward(deviceId, objective.add());
        } else {
            log.debug("L3ExToInClassifierRules-->REMOVE");
            flowObjectiveService.forward(deviceId, objective.remove());
        }
    }

    @Override
    public void programL3InPortClassifierRules(DeviceId deviceId, PortNumber inPort,
                                               MacAddress srcMac, MacAddress dstMac,
                                               SegmentationId actionVni,
                                               Objective.Operation type) {
        TrafficSelector selector = DefaultTrafficSelector.builder()
                .matchInPort(inPort).matchEthSrc(srcMac).matchEthDst(dstMac)
                .build();
        TrafficTreatment treatment = DefaultTrafficTreatment.builder()
                .setTunnelId(Long.parseLong(actionVni.segmentationId())).build();
        ForwardingObjective.Builder objective = DefaultForwardingObjective
                .builder().withTreatment(treatment).withSelector(selector)
                .fromApp(appId).withFlag(Flag.SPECIFIC)
                .withPriority(L3_CLASSIFIER_PRIORITY);
        if (type.equals(Objective.Operation.ADD)) {
            log.debug("L3InternalClassifierRules-->ADD");
            flowObjectiveService.forward(deviceId, objective.add());
        } else {
            log.debug("L3InternalClassifierRules-->REMOVE");
            flowObjectiveService.forward(deviceId, objective.remove());
        }
    }

    @Override
    public void programArpClassifierRules(DeviceId deviceId, IpAddress dstIp,
                                          SegmentationId actionVni,
                                          Objective.Operation type) {
        TrafficSelector selector = DefaultTrafficSelector.builder()
                .matchEthType(ETH_TYPE.ethType().toShort())
                .matchArpTpa(Ip4Address.valueOf(dstIp.toString()))
                .build();
        TrafficTreatment treatment = DefaultTrafficTreatment.builder()
                .setTunnelId(Long.parseLong(actionVni.segmentationId()))
                .build();
        ForwardingObjective.Builder objective = DefaultForwardingObjective
                .builder().withTreatment(treatment).withSelector(selector)
                .fromApp(appId).withFlag(Flag.SPECIFIC)
                .withPriority(ARP_CLASSIFIER_PRIORITY);
        if (type.equals(Objective.Operation.ADD)) {
            log.debug("ArpClassifierRules-->ADD");
            flowObjectiveService.forward(deviceId, objective.add());
        } else {
            log.debug("ArpClassifierRules-->REMOVE");
            flowObjectiveService.forward(deviceId, objective.remove());
        }
    }

    @Override
    public void programArpClassifierRules(DeviceId deviceId, PortNumber inPort,
                                          IpAddress dstIp,
                                          SegmentationId actionVni,
                                          Objective.Operation type) {
        TrafficSelector selector = DefaultTrafficSelector.builder()
                .matchInPort(inPort).matchEthType(ETH_TYPE.ethType().toShort())
                .matchArpTpa(Ip4Address.valueOf(dstIp.toString())).build();
        TrafficTreatment treatment = DefaultTrafficTreatment.builder()
                .setTunnelId(Long.parseLong(actionVni.segmentationId()))
                .build();
        ForwardingObjective.Builder objective = DefaultForwardingObjective
                .builder().withTreatment(treatment).withSelector(selector)
                .fromApp(appId).withFlag(Flag.SPECIFIC)
                .withPriority(ARP_CLASSIFIER_PRIORITY);
        if (type.equals(Objective.Operation.ADD)) {
            log.debug("ArpClassifierRules-->ADD");
            flowObjectiveService.forward(deviceId, objective.add());
        } else {
            log.debug("ArpClassifierRules-->REMOVE");
            flowObjectiveService.forward(deviceId, objective.remove());
        }
    }

<<<<<<< HEAD
=======
    @Override
    public void programUserdataClassifierRules(DeviceId deviceId,
                                               IpPrefix ipPrefix,
                                               IpAddress dstIp,
                                               MacAddress dstmac,
                                               SegmentationId actionVni,
                                               Objective.Operation type) {
        TrafficSelector selector = DefaultTrafficSelector.builder()
                .matchEthType(Ethernet.TYPE_IPV4).matchIPSrc(ipPrefix)
                .matchIPDst(IpPrefix.valueOf(dstIp, 32)).build();
        TrafficTreatment treatment = DefaultTrafficTreatment.builder()
                .setTunnelId(Long.parseLong(actionVni.segmentationId()))
                .setEthDst(dstmac).build();
        ForwardingObjective.Builder objective = DefaultForwardingObjective
                .builder().withTreatment(treatment).withSelector(selector)
                .fromApp(appId).withFlag(Flag.SPECIFIC)
                .withPriority(USERDATA_CLASSIFIER_PRIORITY);
        if (type.equals(Objective.Operation.ADD)) {
            log.debug("UserdataClassifierRules-->ADD");
            flowObjectiveService.forward(deviceId, objective.add());
        } else {
            log.debug("UserdataClassifierRules-->REMOVE");
            flowObjectiveService.forward(deviceId, objective.remove());
        }
    }

    @Override
    public void programExportPortArpClassifierRules(Port exportPort,
                                                    DeviceId deviceId,
                                                    Operation type) {
        TrafficSelector selector = DefaultTrafficSelector.builder()
                .matchEthType(EtherType.ARP.ethType().toShort())
                .matchInPort(exportPort.number()).build();
        TrafficTreatment.Builder treatment = DefaultTrafficTreatment.builder();
        treatment.add(Instructions.createOutput(PortNumber.CONTROLLER));
        ForwardingObjective.Builder objective = DefaultForwardingObjective
                .builder().withTreatment(treatment.build())
                .withSelector(selector).fromApp(appId).withFlag(Flag.SPECIFIC)
                .withPriority(L3_CLASSIFIER_PRIORITY);
        if (type.equals(Objective.Operation.ADD)) {
            flowObjectiveService.forward(deviceId, objective.add());
        } else {
            flowObjectiveService.forward(deviceId, objective.remove());
        }
    }
>>>>>>> 0d041e81
}<|MERGE_RESOLUTION|>--- conflicted
+++ resolved
@@ -219,8 +219,6 @@
         }
     }
 
-<<<<<<< HEAD
-=======
     @Override
     public void programUserdataClassifierRules(DeviceId deviceId,
                                                IpPrefix ipPrefix,
@@ -266,5 +264,4 @@
             flowObjectiveService.forward(deviceId, objective.remove());
         }
     }
->>>>>>> 0d041e81
 }