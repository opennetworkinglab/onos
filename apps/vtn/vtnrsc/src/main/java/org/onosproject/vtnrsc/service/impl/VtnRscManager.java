--- conflicted
+++ resolved
@@ -172,14 +172,9 @@
 
         KryoNamespace.Builder serializer = KryoNamespace.newBuilder()
                 .register(KryoNamespaces.API)
-<<<<<<< HEAD
-                .register(TenantId.class, DeviceId.class, SegmentationId.class);
-        l3vniMap = storageService
-=======
                 .register(TenantId.class, DeviceId.class, SegmentationId.class,
                           TenantRouter.class, RouterId.class);
         l3vniTenantMap = storageService
->>>>>>> 0d041e81
                 .<TenantId, SegmentationId>eventuallyConsistentMapBuilder()
                 .withName(L3VNITENANTMAP).withSerializer(serializer)
                 .withTimestampProvider((k, v) -> clockService.getTimestamp())
