/*
 * Copyright 2016-present Open Networking Laboratory
 *
 * Licensed under the Apache License, Version 2.0 (the "License");
 * you may not use this file except in compliance with the License.
 * You may obtain a copy of the License at
 *
 *     http://www.apache.org/licenses/LICENSE-2.0
 *
 * Unless required by applicable law or agreed to in writing, software
 * distributed under the License is distributed on an "AS IS" BASIS,
 * WITHOUT WARRANTIES OR CONDITIONS OF ANY KIND, either express or implied.
 * See the License for the specific language governing permissions and
 * limitations under the License.
 */
package org.onosproject.driver.pipeline;

import static org.slf4j.LoggerFactory.getLogger;

import java.util.Collection;
import java.util.Collections;
import java.util.Objects;

import org.onlab.osgi.ServiceDirectory;
import org.onlab.packet.EthType.EtherType;
import org.onlab.packet.IpAddress;
import org.onlab.packet.IpPrefix;
import org.onosproject.core.ApplicationId;
import org.onosproject.core.CoreService;
import org.onosproject.net.DeviceId;
import org.onosproject.net.PortNumber;
import org.onosproject.net.behaviour.Pipeliner;
import org.onosproject.net.behaviour.PipelinerContext;
import org.onosproject.net.device.DeviceService;
import org.onosproject.net.flow.DefaultFlowRule;
import org.onosproject.net.flow.DefaultTrafficSelector;
import org.onosproject.net.flow.DefaultTrafficTreatment;
import org.onosproject.net.flow.FlowRule;
import org.onosproject.net.flow.FlowRuleOperations;
import org.onosproject.net.flow.FlowRuleOperationsContext;
import org.onosproject.net.flow.FlowRuleService;
import org.onosproject.net.flow.TrafficSelector;
import org.onosproject.net.flow.TrafficTreatment;
import org.onosproject.net.flow.criteria.Criteria;
import org.onosproject.net.flow.criteria.Criterion.Type;
<<<<<<< HEAD
=======
import org.onosproject.net.flow.criteria.IPCriterion;
import org.onosproject.net.flow.instructions.Instructions;
>>>>>>> 0d041e81
import org.onosproject.net.flowobjective.FilteringObjective;
import org.onosproject.net.flowobjective.FlowObjectiveStore;
import org.onosproject.net.flowobjective.ForwardingObjective;
import org.onosproject.net.flowobjective.NextObjective;
import org.onosproject.net.flowobjective.Objective;
import org.onosproject.net.flowobjective.ObjectiveError;
import org.slf4j.Logger;

/**
 * Driver for standard OpenVSwitch.
 */
public class OpenVSwitchPipeline extends DefaultSingleTablePipeline
        implements Pipeliner {

    private static final String VTN_APP_ID = "org.onosproject.app.vtn";
    private final Logger log = getLogger(getClass());
    private CoreService coreService;
    private ServiceDirectory serviceDirectory;
    protected FlowObjectiveStore flowObjectiveStore;
    protected DeviceId deviceId;
    protected ApplicationId appId;
    protected FlowRuleService flowRuleService;
    protected DeviceService deviceService;
    private static final int TIME_OUT = 0;
    private static final int CLASSIFIER_TABLE = 0;
    private static final int ENCAP_OUTPUT_TABLE = 4;
    private static final int TUN_SEND_TABLE = 7;
    private static final int ARP_TABLE = 10;
    private static final int DNAT_TABLE = 20;
    private static final int L3FWD_TABLE = 30;
    private static final int SNAT_TABLE = 40;
    private static final int MAC_TABLE = 50;
    private static final int TABLE_MISS_PRIORITY = 0;
    private static final String USERDATA_IP = "169.254.169.254";

    @Override
    public void init(DeviceId deviceId, PipelinerContext context) {
        super.init(deviceId, context);
        this.serviceDirectory = context.directory();
        this.deviceId = deviceId;

        coreService = serviceDirectory.get(CoreService.class);
        flowRuleService = serviceDirectory.get(FlowRuleService.class);
        flowObjectiveStore = context.store();
        appId = coreService
                .registerApplication("org.onosproject.driver.OpenVSwitchPipeline");
        initializePipeline();
    }

    @Override
    public void filter(FilteringObjective filteringObjective) {
        super.filter(filteringObjective);
    }

    @Override
    public void forward(ForwardingObjective fwd) {
        if (!VTN_APP_ID.equals(fwd.appId().name())) {
            super.forward(fwd);
            return;
        }
        Collection<FlowRule> rules;
        FlowRuleOperations.Builder flowOpsBuilder = FlowRuleOperations
                .builder();

        rules = processForward(fwd);
        switch (fwd.op()) {
        case ADD:
            rules.stream().filter(Objects::nonNull)
                    .forEach(flowOpsBuilder::add);
            break;
        case REMOVE:
            rules.stream().filter(Objects::nonNull)
                    .forEach(flowOpsBuilder::remove);
            break;
        default:
            fail(fwd, ObjectiveError.UNKNOWN);
            log.warn("Unknown forwarding type {}", fwd.op());
        }

        flowRuleService.apply(flowOpsBuilder
                .build(new FlowRuleOperationsContext() {
                    @Override
                    public void onSuccess(FlowRuleOperations ops) {
                        pass(fwd);
                    }

                    @Override
                    public void onError(FlowRuleOperations ops) {
                        fail(fwd, ObjectiveError.FLOWINSTALLATIONFAILED);
                    }
                }));
    }

    @Override
    public void next(NextObjective nextObjective) {
        super.next(nextObjective);
    }

    private void initializePipeline() {
        processClassifierTable(true);
        processArpTable(true);
        processDnatTable(true);
        processL3fwdTable(true);
        processSnatTable(true);
        processMacTable(true);
    }

    private void processClassifierTable(boolean install) {
        TrafficSelector.Builder selector = DefaultTrafficSelector.builder();
        TrafficTreatment.Builder treatment = DefaultTrafficTreatment.builder();

        treatment.transition(MAC_TABLE);

        FlowRule rule;
        rule = DefaultFlowRule.builder().forDevice(deviceId)
                .withSelector(selector.build())
                .withTreatment(treatment.build())
                .withPriority(TABLE_MISS_PRIORITY).fromApp(appId)
                .makePermanent().forTable(CLASSIFIER_TABLE).build();

        applyRules(install, rule);
    }

    private void processArpTable(boolean install) {
        TrafficSelector.Builder selector = DefaultTrafficSelector.builder();
        TrafficTreatment.Builder treatment = DefaultTrafficTreatment.builder();

        treatment.transition(MAC_TABLE);

        FlowRule rule;
        rule = DefaultFlowRule.builder().forDevice(deviceId)
                .withSelector(selector.build())
                .withTreatment(treatment.build())
                .withPriority(TABLE_MISS_PRIORITY).fromApp(appId)
                .makePermanent().forTable(ARP_TABLE).build();

        applyRules(install, rule);
    }

    private void processDnatTable(boolean install) {
        TrafficSelector.Builder selector = DefaultTrafficSelector.builder();
        TrafficTreatment.Builder treatment = DefaultTrafficTreatment.builder();

        treatment.transition(MAC_TABLE);

        FlowRule rule;
        rule = DefaultFlowRule.builder().forDevice(deviceId)
                .withSelector(selector.build())
                .withTreatment(treatment.build())
                .withPriority(TABLE_MISS_PRIORITY).fromApp(appId)
                .makePermanent().forTable(DNAT_TABLE).build();

        applyRules(install, rule);
    }

    private void processL3fwdTable(boolean install) {
        TrafficSelector.Builder selector = DefaultTrafficSelector.builder();
        TrafficTreatment.Builder treatment = DefaultTrafficTreatment.builder();

        treatment.transition(SNAT_TABLE);

        FlowRule rule;
        rule = DefaultFlowRule.builder().forDevice(deviceId)
                .withSelector(selector.build())
                .withTreatment(treatment.build())
                .withPriority(TABLE_MISS_PRIORITY).fromApp(appId)
                .makePermanent().forTable(L3FWD_TABLE).build();

        applyRules(install, rule);
    }

    private void processSnatTable(boolean install) {
        TrafficSelector.Builder selector = DefaultTrafficSelector.builder();
        TrafficTreatment.Builder treatment = DefaultTrafficTreatment.builder();

        treatment.transition(MAC_TABLE);
        treatment.add(Instructions.createOutput(PortNumber.CONTROLLER));
        FlowRule rule;
        rule = DefaultFlowRule.builder().forDevice(deviceId)
                .withSelector(selector.build())
                .withTreatment(treatment.build())
                .withPriority(TABLE_MISS_PRIORITY).fromApp(appId)
                .makePermanent().forTable(SNAT_TABLE).build();

        applyRules(install, rule);
    }

    private void processMacTable(boolean install) {
        TrafficSelector.Builder selector = DefaultTrafficSelector.builder();
        TrafficTreatment.Builder treatment = DefaultTrafficTreatment.builder();

        treatment.drop();

        FlowRule rule;
        rule = DefaultFlowRule.builder().forDevice(deviceId)
                .withSelector(selector.build())
                .withTreatment(treatment.build())
                .withPriority(TABLE_MISS_PRIORITY).fromApp(appId)
                .makePermanent().forTable(MAC_TABLE).build();

        applyRules(install, rule);
    }

    private void applyRules(boolean install, FlowRule rule) {
        FlowRuleOperations.Builder ops = FlowRuleOperations.builder();

        ops = install ? ops.add(rule) : ops.remove(rule);
        flowRuleService.apply(ops.build(new FlowRuleOperationsContext() {
            @Override
            public void onSuccess(FlowRuleOperations ops) {
                log.info("ONOSW provisioned " + rule.tableId() + " table");
            }

            @Override
            public void onError(FlowRuleOperations ops) {
                log.info("ONOSW failed to provision " + rule.tableId() + " table");
            }
        }));
    }

    private Collection<FlowRule> processForward(ForwardingObjective fwd) {
        switch (fwd.flag()) {
        case SPECIFIC:
            return processSpecific(fwd);
        case VERSATILE:
            return processVersatile(fwd);
        default:
            fail(fwd, ObjectiveError.UNKNOWN);
            log.warn("Unknown forwarding flag {}", fwd.flag());
        }
        return Collections.emptySet();
    }

    private Collection<FlowRule> processVersatile(ForwardingObjective fwd) {
        log.debug("Processing versatile forwarding objective");
        TrafficSelector selector = fwd.selector();
        TrafficTreatment tb = fwd.treatment();
        FlowRule.Builder ruleBuilder = DefaultFlowRule.builder().fromApp(fwd.appId()).withPriority(fwd.priority())
                .forDevice(deviceId).withSelector(selector).withTreatment(tb).makeTemporary(TIME_OUT);
        ruleBuilder.withPriority(fwd.priority());
        if (fwd.priority() == 100) {
            ruleBuilder.forTable(ENCAP_OUTPUT_TABLE);
        } else if (fwd.priority() == 200) {
            ruleBuilder.forTable(TUN_SEND_TABLE);
        } else {
            ruleBuilder.forTable(CLASSIFIER_TABLE);
        }

        if (fwd.permanent()) {
            ruleBuilder.makePermanent();
        }
        return Collections.singletonList(ruleBuilder.build());
    }

    private Collection<FlowRule> processSpecific(ForwardingObjective fwd) {
        log.debug("Processing specific forwarding objective");
        TrafficSelector selector = fwd.selector();
        TrafficTreatment tb = fwd.treatment();
        FlowRule.Builder ruleBuilder = DefaultFlowRule.builder()
                .fromApp(fwd.appId()).withPriority(fwd.priority())
                .forDevice(deviceId).withSelector(selector)
                .withTreatment(tb).makeTemporary(TIME_OUT);
        ruleBuilder.withPriority(fwd.priority());
        if (fwd.permanent()) {
            ruleBuilder.makePermanent();
        }
        Integer transition = null;
        Integer forTable = null;
        // MAC table flow rules
<<<<<<< HEAD
        if (selector.getCriterion(Type.TUNNEL_ID) != null && selector
                .getCriterion(Type.ETH_DST) != null) {
=======
        if (selector.getCriterion(Type.TUNNEL_ID) != null
                && (selector.getCriterion(Type.ETH_DST) != null
                        || selector.getCriterion(Type.ETH_SRC) != null)) {
>>>>>>> 0d041e81
            forTable = MAC_TABLE;
            return reassemblyFlowRule(ruleBuilder, tb, transition, forTable);
        }
        // CLASSIFIER table flow rules
        if (selector.getCriterion(Type.IN_PORT) != null) {
            forTable = CLASSIFIER_TABLE;
            if (selector.getCriterion(Type.ETH_SRC) != null
                    && selector.getCriterion(Type.ETH_DST) != null) {
                transition = L3FWD_TABLE;
            } else if (selector.getCriterion(Type.ETH_SRC) != null
                    || selector.getCriterion(Type.TUNNEL_ID) != null) {
                transition = MAC_TABLE;
            } else if (selector.getCriterion(Type.IPV4_DST) != null) {
                transition = DNAT_TABLE;
            } else if (selector.getCriterion(Type.ETH_TYPE) != null
                    && selector.getCriterion(Type.ETH_TYPE).equals(Criteria
                            .matchEthType(EtherType.ARP.ethType().toShort()))) {
                transition = ARP_TABLE;
            }
            return reassemblyFlowRule(ruleBuilder, tb, transition, forTable);
        }
        // ARP table flow rules
        if (selector.getCriterion(Type.ETH_TYPE) != null
                && selector.getCriterion(Type.ETH_TYPE).equals(Criteria
                        .matchEthType(EtherType.ARP.ethType().toShort()))) {
            // CLASSIFIER table arp flow rules
            if (selector.getCriterion(Type.TUNNEL_ID) == null) {
                if (selector.getCriterion(Type.ARP_OP) != null) {
                    forTable = CLASSIFIER_TABLE;
                    return reassemblyFlowRule(ruleBuilder, tb, null, forTable);
                }
                transition = ARP_TABLE;
                forTable = CLASSIFIER_TABLE;
                return reassemblyFlowRule(ruleBuilder, tb, transition, forTable);
            }
            forTable = ARP_TABLE;
            return reassemblyFlowRule(ruleBuilder, tb, transition, forTable);
        }
        // SNAT table flow rules
        if (selector.getCriterion(Type.TUNNEL_ID) != null
                && selector.getCriterion(Type.IPV4_SRC) != null) {
            transition = MAC_TABLE;
            forTable = SNAT_TABLE;
            return reassemblyFlowRule(ruleBuilder, tb, transition, forTable);
        }
        // L3FWD table flow rules
        if (selector.getCriterion(Type.TUNNEL_ID) != null
                && selector.getCriterion(Type.IPV4_DST) != null) {
            transition = MAC_TABLE;
            forTable = L3FWD_TABLE;
            return reassemblyFlowRule(ruleBuilder, tb, transition, forTable);
        }
        // DNAT table flow rules
        if (selector.getCriterion(Type.IPV4_DST) != null) {
            IPCriterion ipCriterion = (IPCriterion) selector.getCriterion(Type.IPV4_DST);
            IpPrefix ipPrefix = ipCriterion.ip();
            // specific CLASSIFIER table flow rules for userdata
            if (ipPrefix.address().equals(IpAddress.valueOf(USERDATA_IP))) {
                forTable = CLASSIFIER_TABLE;
                transition = MAC_TABLE;
                return reassemblyFlowRule(ruleBuilder, tb, transition, forTable);
            }
            transition = L3FWD_TABLE;
            forTable = DNAT_TABLE;
            return reassemblyFlowRule(ruleBuilder, tb, transition, forTable);
        }
        return Collections.singletonList(ruleBuilder.build());
    }

    private Collection<FlowRule> reassemblyFlowRule(FlowRule.Builder ruleBuilder,
                                                    TrafficTreatment tb,
                                                    Integer transition,
                                                    Integer forTable) {
        if (transition != null) {
            TrafficTreatment.Builder newTraffic = DefaultTrafficTreatment
                    .builder();
            tb.allInstructions().forEach(t -> newTraffic.add(t));
            newTraffic.transition(transition);
            ruleBuilder.withTreatment(newTraffic.build());
        } else {
            ruleBuilder.withTreatment(tb);
        }
        if (forTable != null) {
            ruleBuilder.forTable(forTable);
        }
        return Collections.singletonList(ruleBuilder.build());
    }

    private void fail(Objective obj, ObjectiveError error) {
        obj.context().ifPresent(context -> context.onError(obj, error));
    }

    private void pass(Objective obj) {
        obj.context().ifPresent(context -> context.onSuccess(obj));
    }
}<|MERGE_RESOLUTION|>--- conflicted
+++ resolved
@@ -43,11 +43,8 @@
 import org.onosproject.net.flow.TrafficTreatment;
 import org.onosproject.net.flow.criteria.Criteria;
 import org.onosproject.net.flow.criteria.Criterion.Type;
-<<<<<<< HEAD
-=======
 import org.onosproject.net.flow.criteria.IPCriterion;
 import org.onosproject.net.flow.instructions.Instructions;
->>>>>>> 0d041e81
 import org.onosproject.net.flowobjective.FilteringObjective;
 import org.onosproject.net.flowobjective.FlowObjectiveStore;
 import org.onosproject.net.flowobjective.ForwardingObjective;
@@ -317,14 +314,9 @@
         Integer transition = null;
         Integer forTable = null;
         // MAC table flow rules
-<<<<<<< HEAD
-        if (selector.getCriterion(Type.TUNNEL_ID) != null && selector
-                .getCriterion(Type.ETH_DST) != null) {
-=======
         if (selector.getCriterion(Type.TUNNEL_ID) != null
                 && (selector.getCriterion(Type.ETH_DST) != null
                         || selector.getCriterion(Type.ETH_SRC) != null)) {
->>>>>>> 0d041e81
             forTable = MAC_TABLE;
             return reassemblyFlowRule(ruleBuilder, tb, transition, forTable);
         }
