<?xml version="1.0" encoding="UTF-8"?>
<!--
  ~ Copyright 2014-present Open Networking Laboratory
  ~
  ~ Licensed under the Apache License, Version 2.0 (the "License");
  ~ you may not use this file except in compliance with the License.
  ~ You may obtain a copy of the License at
  ~
  ~     http://www.apache.org/licenses/LICENSE-2.0
  ~
  ~ Unless required by applicable law or agreed to in writing, software
  ~ distributed under the License is distributed on an "AS IS" BASIS,
  ~ WITHOUT WARRANTIES OR CONDITIONS OF ANY KIND, either express or implied.
  ~ See the License for the specific language governing permissions and
  ~ limitations under the License.
  -->
<project xmlns="http://maven.apache.org/POM/4.0.0"
         xmlns:xsi="http://www.w3.org/2001/XMLSchema-instance"
         xsi:schemaLocation="http://maven.apache.org/POM/4.0.0 http://maven.apache.org/maven-v4_0_0.xsd">
    <modelVersion>4.0.0</modelVersion>

    <prerequisites>
        <maven>3.0.3</maven>
    </prerequisites>

    <parent>
        <groupId>org.onosproject</groupId>
        <artifactId>onos-dependencies</artifactId>
        <version>1.6.0</version>
        <relativePath>lib/pom.xml</relativePath>
    </parent>

    <groupId>org.onosproject</groupId>
    <artifactId>onos</artifactId>
    <packaging>pom</packaging>
<<<<<<< HEAD
    <version>1.5.2-SNAPSHOT</version>
=======
    <version>1.6.0</version>
>>>>>>> 0d041e81

    <name>${project.artifactId}</name>
    <description>Open Network Operating System root project</description>
    <url>http://onosproject.org/</url>

    <scm>
        <connection>scm:git:https://gerrit.onosproject.org/onos</connection>
        <developerConnection>scm:git:https://gerrit.onosproject.org/onos
        </developerConnection>
        <url>http://gerrit.onosproject.org/</url>
    </scm>

    <licenses>
        <license>
            <name>Apache License, Version 2.0</name>
            <url>http://www.apache.org/licenses/LICENSE-2.0.txt</url>
        </license>
    </licenses>

    <modules>
        <module>lib</module>

        <module>utils</module>
        <module>core</module>
        <module>web</module>
        <module>cli</module>

        <module>protocols</module>
        <module>providers</module>
        <module>drivers</module>

        <module>apps</module>
        <module>incubator</module>
        <module>features</module>

        <module>tools/package/archetypes</module>
        <module>tools/package/branding</module>
    </modules>

<<<<<<< HEAD
    <url>http://onosproject.org/</url>

    <scm>
        <connection>scm:git:https://gerrit.onosproject.org/onos</connection>
        <developerConnection>scm:git:https://gerrit.onosproject.org/onos
        </developerConnection>
        <url>http://gerrit.onosproject.org/</url>
    </scm>

    <licenses>
        <license>
            <name>Apache License, Version 2.0</name>
            <url>http://www.apache.org/licenses/LICENSE-2.0.txt</url>
        </license>
    </licenses>

    <properties>
        <project.build.sourceEncoding>UTF-8</project.build.sourceEncoding>
        <onos-build-conf.version>1.2</onos-build-conf.version>
        <netty4.version>4.0.33.Final</netty4.version>
        <!-- TODO: replace with final release version when it is out -->
        <atomix.version>1.0.0-rc2</atomix.version>
        <copycat.version>0.5.1.onos</copycat.version>
        <openflowj.version>0.9.2.onos</openflowj.version>
        <onos-maven-plugin.version>1.9</onos-maven-plugin.version>
        <osgi.version>4.3.1</osgi.version>
        <karaf.version>3.0.6</karaf.version>
        <jersey.version>1.19</jersey.version>
        <jackson.version>2.7.0</jackson.version>
        <slf4j.version>1.7.13</slf4j.version>
        <guava.version>19.0</guava.version>
        <commons.io.version>2.4</commons.io.version>
        <!-- TODO argLine was originally added maven-surfire-plugin configuration
                  to fix locale errors for non-US developers. However, it breaks
                  SonarQube's test coverage, so moving here for now. -->
        <argLine>-Duser.language=en -Duser.region=US</argLine>
    </properties>
=======
    <!-- FIXME remove before release; needed for the following
     - openflowj
     - snmp
    -->
    <repositories>
        <repository>
            <id>snapshots</id>
            <url>https://oss.sonatype.org/content/repositories/snapshots</url>
            <snapshots>
                <enabled>true</enabled>
                <updatePolicy>never</updatePolicy>
                <checksumPolicy>fail</checksumPolicy>
            </snapshots>
        </repository>
    </repositories>
>>>>>>> 0d041e81

    <distributionManagement>
        <snapshotRepository>
            <id>ossrh</id>
            <url>https://oss.sonatype.org/content/repositories/snapshots</url>
        </snapshotRepository>
    </distributionManagement>

    <dependencyManagement>
        <dependencies>
            <dependency>
                <groupId>org.onosproject</groupId>
                <artifactId>onlab-misc</artifactId>
                <version>${project.version}</version>
            </dependency>
            <dependency>
                <groupId>org.onosproject</groupId>
                <artifactId>onlab-osgi</artifactId>
                <version>${project.version}</version>
            </dependency>
            <dependency>
                <groupId>org.onosproject</groupId>
                <artifactId>onlab-osgi</artifactId>
                <version>${project.version}</version>
                <classifier>tests</classifier>
                <scope>test</scope>
            </dependency>
            <dependency>
                <groupId>org.onosproject</groupId>
                <artifactId>onlab-junit</artifactId>
                <version>${project.version}</version>
                <scope>test</scope>
            </dependency>

            <dependency>
                <groupId>org.onosproject</groupId>
                <artifactId>onos-api</artifactId>
                <version>${project.version}</version>
            </dependency>
            <dependency>
                <groupId>org.onosproject</groupId>
                <artifactId>onos-api</artifactId>
                <version>${project.version}</version>
                <classifier>tests</classifier>
                <scope>test</scope>
            </dependency>

            <dependency>
                <groupId>org.onosproject</groupId>
                <artifactId>onos-incubator-api</artifactId>
                <version>${project.version}</version>
            </dependency>

            <dependency>
                <groupId>org.onosproject</groupId>
                <artifactId>onos-core-common</artifactId>
                <version>${project.version}</version>
            </dependency>
            <dependency>
                <groupId>org.onosproject</groupId>
                <artifactId>onos-core-common</artifactId>
                <version>${project.version}</version>
                <classifier>tests</classifier>
                <scope>test</scope>
            </dependency>

            <dependency>
                <groupId>org.onosproject</groupId>
                <artifactId>onos-of-api</artifactId>
                <version>${project.version}</version>
            </dependency>
            <dependency>
                <groupId>org.onosproject</groupId>
                <artifactId>onos-ovsdb-rfc</artifactId>
                <version>${project.version}</version>
            </dependency>
            <dependency>
                <groupId>org.onosproject</groupId>
                <artifactId>onos-ovsdb-api</artifactId>
                <version>${project.version}</version>
            </dependency>
            <dependency>
                <groupId>org.onosproject</groupId>
                <artifactId>onos-app-pcep-api</artifactId>
                <version>${project.version}</version>
            </dependency>
            <dependency>
                <groupId>org.onosproject</groupId>
                <artifactId>onos-pcepio</artifactId>
                <version>${project.version}</version>
            </dependency>

            <dependency>
                <groupId>org.onosproject</groupId>
                <artifactId>onos-pcep-controller-api</artifactId>
                <version>${project.version}</version>
            </dependency>
            <dependency>
                <groupId>org.onosproject</groupId>
                <artifactId>onlab-thirdparty</artifactId>
                <version>${project.version}</version>
            </dependency>

            <dependency>
                <groupId>org.onosproject</groupId>
                <artifactId>onos-of-api</artifactId>
                <version>${project.version}</version>
                <classifier>tests</classifier>
                <scope>test</scope>
            </dependency>
            <dependency>
                <groupId>org.onosproject</groupId>
                <artifactId>onos-pcep-controller-api</artifactId>
                <version>${project.version}</version>
                <classifier>tests</classifier>
                <scope>test</scope>
            </dependency>
            <dependency>
                <groupId>org.onosproject</groupId>
                <artifactId>onos-bgpio</artifactId>
                <version>${project.version}</version>
            </dependency>

            <dependency>
                <groupId>org.onosproject</groupId>
                <artifactId>onos-bgp-api</artifactId>
                <version>${project.version}</version>
            </dependency>
            <dependency>
                <groupId>org.onosproject</groupId>
                <artifactId>onos-app-bgp-api</artifactId>
                <version>${project.version}</version>
            </dependency>

        </dependencies>
    </dependencyManagement>

<<<<<<< HEAD
    <dependencies>
        <dependency>
            <groupId>junit</groupId>
            <artifactId>junit</artifactId>
        </dependency>
        <dependency>
            <groupId>org.hamcrest</groupId>
            <artifactId>hamcrest-core</artifactId>
        </dependency>
        <dependency>
            <groupId>org.hamcrest</groupId>
            <artifactId>hamcrest-library</artifactId>
        </dependency>
        <dependency>
            <groupId>org.slf4j</groupId>
            <artifactId>slf4j-api</artifactId>
        </dependency>
        <dependency>
            <groupId>org.slf4j</groupId>
            <artifactId>slf4j-jdk14</artifactId>
        </dependency>
        <!-- TODO sonar-maven-plugin prints the following ERROR many times:
                      Class not found: javax.annotation.Nullable
                  The following dependency alleviates this problem, but perhaps
                  it can be better located in the future. -->
        <dependency>
            <groupId>com.google.code.findbugs</groupId>
            <artifactId>jsr305</artifactId>
            <version>3.0.1</version>
        </dependency>
    </dependencies>

    <build>
        <pluginManagement>
            <plugins>
                <plugin>
                    <groupId>org.apache.maven.plugins</groupId>
                    <artifactId>maven-compiler-plugin</artifactId>
                    <!-- TODO: update once following issue is fixed. -->
                    <!-- https://jira.codehaus.org/browse/MCOMPILER-205 -->
                    <version>2.5.1</version>
                    <configuration>
                        <source>1.8</source>
                        <target>1.8</target>
                    </configuration>
                </plugin>

                <plugin>
                    <groupId>org.apache.maven.plugins</groupId>
                    <artifactId>maven-surefire-plugin</artifactId>
                    <version>2.19.1</version>
                    <configuration>
                        <parallel>none</parallel>
                        <redirectTestOutputToFile>true</redirectTestOutputToFile>
                        <printSummary>true</printSummary>
                        <excludedGroups>org.onlab.junit.IntegrationTest
                        </excludedGroups>
                        <rerunFailingTestsCount>1</rerunFailingTestsCount>
                    </configuration>
                </plugin>
                <plugin>
                    <groupId>org.apache.maven.plugins</groupId>
                    <artifactId>maven-javadoc-plugin</artifactId>
                    <version>2.10.3</version>
                    <configuration>
                        <tags>
                            <tag>
                                <name>onos.rsModel</name>
                                <placement>m</placement>
                                <head>Json model for REST api:</head>
                            </tag>
                        </tags>
                    </configuration>
                </plugin>
                <plugin>
                    <groupId>org.apache.maven.plugins</groupId>
                    <artifactId>maven-jar-plugin</artifactId>
                    <version>2.6</version>
                    <configuration>
                        <skipIfEmpty>true</skipIfEmpty>
                    </configuration>
                    <executions>
                        <execution>
                            <id>default</id>
                            <goals>
                                <goal>test-jar</goal>
                            </goals>
                        </execution>
                    </executions>
                </plugin>

                <plugin>
                    <groupId>org.apache.maven.plugins</groupId>
                    <artifactId>maven-resources-plugin</artifactId>
                    <version>2.7</version>
                </plugin>

                <plugin>
                    <groupId>org.apache.felix</groupId>
                    <artifactId>maven-bundle-plugin</artifactId>
                    <version>3.0.1</version>
                    <extensions>true</extensions>
                </plugin>

                <plugin>
                    <groupId>org.apache.maven.plugins</groupId>
                    <artifactId>maven-shade-plugin</artifactId>
                    <version>2.4.2</version>
                </plugin>

                <plugin>
                    <groupId>org.apache.felix</groupId>
                    <artifactId>maven-scr-plugin</artifactId>
                    <version>1.21.0</version>
                    <executions>
                        <execution>
                            <id>generate-scr-srcdescriptor</id>
                            <goals>
                                <goal>scr</goal>
                            </goals>
                        </execution>
                    </executions>
                    <configuration>
                        <supportedProjectTypes>
                            <supportedProjectType>bundle</supportedProjectType>
                            <supportedProjectType>war</supportedProjectType>
                        </supportedProjectTypes>
                    </configuration>
                </plugin>
                <plugin>
                    <groupId>org.codehaus.mojo</groupId>
                    <artifactId>findbugs-maven-plugin</artifactId>
                    <version>3.0.1</version>
                    <dependencies>
                        <dependency>
                            <groupId>org.onosproject</groupId>
                            <artifactId>onos-build-conf</artifactId>
                            <version>${onos-build-conf.version}</version>
                        </dependency>
                    </dependencies>
                    <configuration>
                        <effort>Max</effort>
                        <excludeFilterFile>onos/findbugs-suppressions.xml
                        </excludeFilterFile>
                    </configuration>
                </plugin>

                <!-- This version needs to be updated manually when changes are made to onos-maven-plugin -->
                <plugin>
                    <groupId>org.onosproject</groupId>
                    <artifactId>onos-maven-plugin</artifactId>
                    <version>${onos-maven-plugin.version}</version>
                    <executions>
                        <execution>
                            <id>cfg</id>
                            <phase>generate-resources</phase>
                            <goals>
                                <goal>cfg</goal>
                            </goals>
                        </execution>
                        <execution>
                            <id>swagger</id>
                            <phase>generate-sources</phase>
                            <goals>
                                <goal>swagger</goal>
                            </goals>
                        </execution>
                        <execution>
                            <id>app</id>
                            <phase>package</phase>
                            <goals>
                                <goal>app</goal>
                            </goals>
                        </execution>
                    </executions>
                </plugin>
            </plugins>
        </pluginManagement>

        <plugins>
            <plugin>
                <groupId>org.apache.maven.plugins</groupId>
                <artifactId>maven-jar-plugin</artifactId>
            </plugin>

            <plugin>
                <groupId>org.apache.maven.plugins</groupId>
                <artifactId>maven-checkstyle-plugin</artifactId>
                <version>2.17</version>
                <dependencies>
                    <dependency>
                        <groupId>org.onosproject</groupId>
                        <artifactId>onos-build-conf</artifactId>
                        <version>${onos-build-conf.version}</version>
                    </dependency>
                </dependencies>
                <configuration>
                    <!-- begin: workaround for unexpected NullPointerException on Eclipse -->
                    <sourceDirectory>${project.build.sourceDirectory}
                    </sourceDirectory>
                    <testSourceDirectory>${project.build.testSourceDirectory}
                    </testSourceDirectory>
                    <!-- end: workaround for unexpected NullPointerException on Eclipse -->
                    <configLocation>onos/checkstyle.xml</configLocation>
                    <suppressionsLocation>onos/suppressions.xml
                    </suppressionsLocation>
                    <failsOnError>false</failsOnError>
                    <logViolationsToConsole>true</logViolationsToConsole>
                    <includeTestSourceDirectory>true
                    </includeTestSourceDirectory>
                </configuration>
                <executions>
                    <execution>
                        <id>validate-checkstyle</id>
                        <phase>verify</phase>
                        <goals>
                            <goal>check</goal>
                        </goals>
                    </execution>
                </executions>
            </plugin>

            <plugin>
                <groupId>org.apache.maven.plugins</groupId>
                <artifactId>maven-pmd-plugin</artifactId>
                <version>3.6</version>
                <configuration>
                    <excludes>
                    </excludes>
                    <rulesets>
                        <ruleset>onos/pmd.xml</ruleset>
                    </rulesets>
                </configuration>
                <executions>
                    <execution>
                        <id>validate-pmd</id>
                        <phase>verify</phase>
                        <goals>
                            <!--  Uncomment this goal to make the build fail on pmd errors -->
                            <!--<goal>check</goal>-->
                        </goals>
                    </execution>
                </executions>
            </plugin>

            <plugin>
                <groupId>org.jacoco</groupId>
                <artifactId>jacoco-maven-plugin</artifactId>
                <version>0.7.5.201505241946</version>
                <executions>
                    <execution>
                        <id>default-prepare-agent</id>
                        <goals>
                            <goal>prepare-agent</goal>
                        </goals>
                    </execution>
                    <execution>
                        <id>default-report</id>
                        <phase>prepare-package</phase>
                        <goals>
                            <goal>report</goal>
                        </goals>
                    </execution>
                </executions>
            </plugin>
        </plugins>
    </build>

    <reporting>
        <plugins>
            <plugin>
                <groupId>org.apache.maven.plugins</groupId>
                <artifactId>maven-checkstyle-plugin</artifactId>
                <configuration>
                    <configLocation>onos/checkstyle.xml</configLocation>
                </configuration>
            </plugin>

            <plugin>
                <groupId>org.apache.maven.plugins</groupId>
                <artifactId>maven-pmd-plugin</artifactId>
                <configuration>
                    <excludes>
                    </excludes>
                    <rulesets>
                        <ruleset>onos/pmd.xml</ruleset>
                    </rulesets>
                </configuration>
            </plugin>
        </plugins>
    </reporting>
=======
>>>>>>> 0d041e81
</project><|MERGE_RESOLUTION|>--- conflicted
+++ resolved
@@ -33,11 +33,7 @@
     <groupId>org.onosproject</groupId>
     <artifactId>onos</artifactId>
     <packaging>pom</packaging>
-<<<<<<< HEAD
-    <version>1.5.2-SNAPSHOT</version>
-=======
     <version>1.6.0</version>
->>>>>>> 0d041e81
 
     <name>${project.artifactId}</name>
     <description>Open Network Operating System root project</description>
@@ -77,45 +73,6 @@
         <module>tools/package/branding</module>
     </modules>
 
-<<<<<<< HEAD
-    <url>http://onosproject.org/</url>
-
-    <scm>
-        <connection>scm:git:https://gerrit.onosproject.org/onos</connection>
-        <developerConnection>scm:git:https://gerrit.onosproject.org/onos
-        </developerConnection>
-        <url>http://gerrit.onosproject.org/</url>
-    </scm>
-
-    <licenses>
-        <license>
-            <name>Apache License, Version 2.0</name>
-            <url>http://www.apache.org/licenses/LICENSE-2.0.txt</url>
-        </license>
-    </licenses>
-
-    <properties>
-        <project.build.sourceEncoding>UTF-8</project.build.sourceEncoding>
-        <onos-build-conf.version>1.2</onos-build-conf.version>
-        <netty4.version>4.0.33.Final</netty4.version>
-        <!-- TODO: replace with final release version when it is out -->
-        <atomix.version>1.0.0-rc2</atomix.version>
-        <copycat.version>0.5.1.onos</copycat.version>
-        <openflowj.version>0.9.2.onos</openflowj.version>
-        <onos-maven-plugin.version>1.9</onos-maven-plugin.version>
-        <osgi.version>4.3.1</osgi.version>
-        <karaf.version>3.0.6</karaf.version>
-        <jersey.version>1.19</jersey.version>
-        <jackson.version>2.7.0</jackson.version>
-        <slf4j.version>1.7.13</slf4j.version>
-        <guava.version>19.0</guava.version>
-        <commons.io.version>2.4</commons.io.version>
-        <!-- TODO argLine was originally added maven-surfire-plugin configuration
-                  to fix locale errors for non-US developers. However, it breaks
-                  SonarQube's test coverage, so moving here for now. -->
-        <argLine>-Duser.language=en -Duser.region=US</argLine>
-    </properties>
-=======
     <!-- FIXME remove before release; needed for the following
      - openflowj
      - snmp
@@ -131,7 +88,6 @@
             </snapshots>
         </repository>
     </repositories>
->>>>>>> 0d041e81
 
     <distributionManagement>
         <snapshotRepository>
@@ -269,298 +225,4 @@
         </dependencies>
     </dependencyManagement>
 
-<<<<<<< HEAD
-    <dependencies>
-        <dependency>
-            <groupId>junit</groupId>
-            <artifactId>junit</artifactId>
-        </dependency>
-        <dependency>
-            <groupId>org.hamcrest</groupId>
-            <artifactId>hamcrest-core</artifactId>
-        </dependency>
-        <dependency>
-            <groupId>org.hamcrest</groupId>
-            <artifactId>hamcrest-library</artifactId>
-        </dependency>
-        <dependency>
-            <groupId>org.slf4j</groupId>
-            <artifactId>slf4j-api</artifactId>
-        </dependency>
-        <dependency>
-            <groupId>org.slf4j</groupId>
-            <artifactId>slf4j-jdk14</artifactId>
-        </dependency>
-        <!-- TODO sonar-maven-plugin prints the following ERROR many times:
-                      Class not found: javax.annotation.Nullable
-                  The following dependency alleviates this problem, but perhaps
-                  it can be better located in the future. -->
-        <dependency>
-            <groupId>com.google.code.findbugs</groupId>
-            <artifactId>jsr305</artifactId>
-            <version>3.0.1</version>
-        </dependency>
-    </dependencies>
-
-    <build>
-        <pluginManagement>
-            <plugins>
-                <plugin>
-                    <groupId>org.apache.maven.plugins</groupId>
-                    <artifactId>maven-compiler-plugin</artifactId>
-                    <!-- TODO: update once following issue is fixed. -->
-                    <!-- https://jira.codehaus.org/browse/MCOMPILER-205 -->
-                    <version>2.5.1</version>
-                    <configuration>
-                        <source>1.8</source>
-                        <target>1.8</target>
-                    </configuration>
-                </plugin>
-
-                <plugin>
-                    <groupId>org.apache.maven.plugins</groupId>
-                    <artifactId>maven-surefire-plugin</artifactId>
-                    <version>2.19.1</version>
-                    <configuration>
-                        <parallel>none</parallel>
-                        <redirectTestOutputToFile>true</redirectTestOutputToFile>
-                        <printSummary>true</printSummary>
-                        <excludedGroups>org.onlab.junit.IntegrationTest
-                        </excludedGroups>
-                        <rerunFailingTestsCount>1</rerunFailingTestsCount>
-                    </configuration>
-                </plugin>
-                <plugin>
-                    <groupId>org.apache.maven.plugins</groupId>
-                    <artifactId>maven-javadoc-plugin</artifactId>
-                    <version>2.10.3</version>
-                    <configuration>
-                        <tags>
-                            <tag>
-                                <name>onos.rsModel</name>
-                                <placement>m</placement>
-                                <head>Json model for REST api:</head>
-                            </tag>
-                        </tags>
-                    </configuration>
-                </plugin>
-                <plugin>
-                    <groupId>org.apache.maven.plugins</groupId>
-                    <artifactId>maven-jar-plugin</artifactId>
-                    <version>2.6</version>
-                    <configuration>
-                        <skipIfEmpty>true</skipIfEmpty>
-                    </configuration>
-                    <executions>
-                        <execution>
-                            <id>default</id>
-                            <goals>
-                                <goal>test-jar</goal>
-                            </goals>
-                        </execution>
-                    </executions>
-                </plugin>
-
-                <plugin>
-                    <groupId>org.apache.maven.plugins</groupId>
-                    <artifactId>maven-resources-plugin</artifactId>
-                    <version>2.7</version>
-                </plugin>
-
-                <plugin>
-                    <groupId>org.apache.felix</groupId>
-                    <artifactId>maven-bundle-plugin</artifactId>
-                    <version>3.0.1</version>
-                    <extensions>true</extensions>
-                </plugin>
-
-                <plugin>
-                    <groupId>org.apache.maven.plugins</groupId>
-                    <artifactId>maven-shade-plugin</artifactId>
-                    <version>2.4.2</version>
-                </plugin>
-
-                <plugin>
-                    <groupId>org.apache.felix</groupId>
-                    <artifactId>maven-scr-plugin</artifactId>
-                    <version>1.21.0</version>
-                    <executions>
-                        <execution>
-                            <id>generate-scr-srcdescriptor</id>
-                            <goals>
-                                <goal>scr</goal>
-                            </goals>
-                        </execution>
-                    </executions>
-                    <configuration>
-                        <supportedProjectTypes>
-                            <supportedProjectType>bundle</supportedProjectType>
-                            <supportedProjectType>war</supportedProjectType>
-                        </supportedProjectTypes>
-                    </configuration>
-                </plugin>
-                <plugin>
-                    <groupId>org.codehaus.mojo</groupId>
-                    <artifactId>findbugs-maven-plugin</artifactId>
-                    <version>3.0.1</version>
-                    <dependencies>
-                        <dependency>
-                            <groupId>org.onosproject</groupId>
-                            <artifactId>onos-build-conf</artifactId>
-                            <version>${onos-build-conf.version}</version>
-                        </dependency>
-                    </dependencies>
-                    <configuration>
-                        <effort>Max</effort>
-                        <excludeFilterFile>onos/findbugs-suppressions.xml
-                        </excludeFilterFile>
-                    </configuration>
-                </plugin>
-
-                <!-- This version needs to be updated manually when changes are made to onos-maven-plugin -->
-                <plugin>
-                    <groupId>org.onosproject</groupId>
-                    <artifactId>onos-maven-plugin</artifactId>
-                    <version>${onos-maven-plugin.version}</version>
-                    <executions>
-                        <execution>
-                            <id>cfg</id>
-                            <phase>generate-resources</phase>
-                            <goals>
-                                <goal>cfg</goal>
-                            </goals>
-                        </execution>
-                        <execution>
-                            <id>swagger</id>
-                            <phase>generate-sources</phase>
-                            <goals>
-                                <goal>swagger</goal>
-                            </goals>
-                        </execution>
-                        <execution>
-                            <id>app</id>
-                            <phase>package</phase>
-                            <goals>
-                                <goal>app</goal>
-                            </goals>
-                        </execution>
-                    </executions>
-                </plugin>
-            </plugins>
-        </pluginManagement>
-
-        <plugins>
-            <plugin>
-                <groupId>org.apache.maven.plugins</groupId>
-                <artifactId>maven-jar-plugin</artifactId>
-            </plugin>
-
-            <plugin>
-                <groupId>org.apache.maven.plugins</groupId>
-                <artifactId>maven-checkstyle-plugin</artifactId>
-                <version>2.17</version>
-                <dependencies>
-                    <dependency>
-                        <groupId>org.onosproject</groupId>
-                        <artifactId>onos-build-conf</artifactId>
-                        <version>${onos-build-conf.version}</version>
-                    </dependency>
-                </dependencies>
-                <configuration>
-                    <!-- begin: workaround for unexpected NullPointerException on Eclipse -->
-                    <sourceDirectory>${project.build.sourceDirectory}
-                    </sourceDirectory>
-                    <testSourceDirectory>${project.build.testSourceDirectory}
-                    </testSourceDirectory>
-                    <!-- end: workaround for unexpected NullPointerException on Eclipse -->
-                    <configLocation>onos/checkstyle.xml</configLocation>
-                    <suppressionsLocation>onos/suppressions.xml
-                    </suppressionsLocation>
-                    <failsOnError>false</failsOnError>
-                    <logViolationsToConsole>true</logViolationsToConsole>
-                    <includeTestSourceDirectory>true
-                    </includeTestSourceDirectory>
-                </configuration>
-                <executions>
-                    <execution>
-                        <id>validate-checkstyle</id>
-                        <phase>verify</phase>
-                        <goals>
-                            <goal>check</goal>
-                        </goals>
-                    </execution>
-                </executions>
-            </plugin>
-
-            <plugin>
-                <groupId>org.apache.maven.plugins</groupId>
-                <artifactId>maven-pmd-plugin</artifactId>
-                <version>3.6</version>
-                <configuration>
-                    <excludes>
-                    </excludes>
-                    <rulesets>
-                        <ruleset>onos/pmd.xml</ruleset>
-                    </rulesets>
-                </configuration>
-                <executions>
-                    <execution>
-                        <id>validate-pmd</id>
-                        <phase>verify</phase>
-                        <goals>
-                            <!--  Uncomment this goal to make the build fail on pmd errors -->
-                            <!--<goal>check</goal>-->
-                        </goals>
-                    </execution>
-                </executions>
-            </plugin>
-
-            <plugin>
-                <groupId>org.jacoco</groupId>
-                <artifactId>jacoco-maven-plugin</artifactId>
-                <version>0.7.5.201505241946</version>
-                <executions>
-                    <execution>
-                        <id>default-prepare-agent</id>
-                        <goals>
-                            <goal>prepare-agent</goal>
-                        </goals>
-                    </execution>
-                    <execution>
-                        <id>default-report</id>
-                        <phase>prepare-package</phase>
-                        <goals>
-                            <goal>report</goal>
-                        </goals>
-                    </execution>
-                </executions>
-            </plugin>
-        </plugins>
-    </build>
-
-    <reporting>
-        <plugins>
-            <plugin>
-                <groupId>org.apache.maven.plugins</groupId>
-                <artifactId>maven-checkstyle-plugin</artifactId>
-                <configuration>
-                    <configLocation>onos/checkstyle.xml</configLocation>
-                </configuration>
-            </plugin>
-
-            <plugin>
-                <groupId>org.apache.maven.plugins</groupId>
-                <artifactId>maven-pmd-plugin</artifactId>
-                <configuration>
-                    <excludes>
-                    </excludes>
-                    <rulesets>
-                        <ruleset>onos/pmd.xml</ruleset>
-                    </rulesets>
-                </configuration>
-            </plugin>
-        </plugins>
-    </reporting>
-=======
->>>>>>> 0d041e81
 </project>