--- conflicted
+++ resolved
@@ -20,12 +20,7 @@
     <parent>
         <groupId>org.onosproject</groupId>
         <artifactId>onlab-utils</artifactId>
-<<<<<<< HEAD
-        <version>1.5.2-SNAPSHOT</version>
-        <relativePath>../pom.xml</relativePath>
-=======
         <version>1.6.0</version>
->>>>>>> 0d041e81
     </parent>
 
     <artifactId>onos-yangutils</artifactId>
@@ -37,213 +32,8 @@
         <project.build.sourceEncoding>UTF-8</project.build.sourceEncoding>
     </properties>
 
-<<<<<<< HEAD
-    <dependencies>
-        <dependency>
-            <groupId>org.apache.maven</groupId>
-            <artifactId>maven-core</artifactId>
-            <version>3.3.9</version>
-        </dependency>
-        <dependency>
-            <groupId>org.apache.maven</groupId>
-            <artifactId>maven-plugin-api</artifactId>
-            <version>3.3.9</version>
-        </dependency>
-        <dependency>
-            <groupId>org.apache.maven.plugin-tools</groupId>
-            <artifactId>maven-plugin-annotations</artifactId>
-            <version>3.4</version>
-            <scope>provided</scope>
-        </dependency>
-        <dependency>
-            <groupId>org.apache.felix</groupId>
-            <artifactId>maven-scr-plugin</artifactId>
-            <version>1.21.0</version>
-            <scope>compile</scope>
-        </dependency>
-        <dependency>
-            <groupId>org.apache.maven</groupId>
-            <artifactId>maven-artifact</artifactId>
-            <version>3.3.9</version>
-        </dependency>
-        <dependency>
-            <groupId>org.apache.maven</groupId>
-            <artifactId>maven-project</artifactId>
-            <version>3.0-alpha-2</version>
-        </dependency>
-        <dependency>
-            <groupId>org.apache.maven.plugin-testing</groupId>
-            <artifactId>maven-plugin-testing-harness</artifactId>
-            <version>3.3.0</version>
-            <scope>test</scope>
-        </dependency>
-        <dependency>
-            <groupId>org.apache.maven</groupId>
-            <artifactId>maven-model</artifactId>
-            <version>3.3.9</version>
-        </dependency>
-        <dependency>
-            <groupId>org.apache.maven</groupId>
-            <artifactId>maven-compat</artifactId>
-            <version>3.3.9</version>
-            <scope>test</scope>
-        </dependency>
-
-        <dependency>
-            <groupId>org.apache.maven.plugins</groupId>
-            <artifactId>maven-surefire-plugin</artifactId>
-            <version>2.19.1</version>
-        </dependency>
-
-        <dependency>
-            <groupId>junit</groupId>
-            <artifactId>junit</artifactId>
-            <version>4.12</version>
-            <scope>test</scope>
-        </dependency>
-        <dependency>
-            <groupId>org.sonatype.plexus</groupId>
-            <artifactId>plexus-build-api</artifactId>
-            <version>0.0.7</version>
-            <scope>provided</scope>
-        </dependency>
-        <dependency>
-            <groupId>commons-io</groupId>
-            <artifactId>commons-io</artifactId>
-            <version>2.2</version>
-        </dependency>
-
-        <dependency>
-            <groupId>org.hamcrest</groupId>
-            <artifactId>hamcrest-all</artifactId>
-            <version>1.3</version>
-        </dependency>
-
-        <dependency>
-            <groupId>org.onosproject</groupId>
-            <artifactId>onlab-junit</artifactId>
-            <version>1.5.2-SNAPSHOT</version>
-            <scope>test</scope>
-        </dependency>
-        <dependency>
-            <groupId>org.antlr</groupId>
-            <artifactId>antlr4-runtime</artifactId>
-            <version>4.5</version>
-        </dependency>
-        <dependency>
-            <groupId>org.codehaus.mojo</groupId>
-            <artifactId>build-helper-maven-plugin</artifactId>
-            <version>1.10</version>
-        </dependency>
-    </dependencies>
-
-    <build>
-        <plugins>
-            <plugin>
-                <groupId>org.antlr</groupId>
-                <artifactId>antlr4-maven-plugin</artifactId>
-                <version>4.5</version>
-                <executions>
-                    <execution>
-                        <phase>generate-sources</phase>
-                        <goals>
-                            <goal>antlr4</goal>
-                        </goals>
-                    </execution>
-                </executions>
-                <configuration>
-                    <sourceDirectory>src/main/resources</sourceDirectory>
-                    <outputDirectory>target/generated-sources/org/onosproject/yangutils/parser/antlrgencode</outputDirectory>
-                    <visitor>false</visitor>
-                    <listener>true</listener>
-                </configuration>
-            </plugin>
-            <plugin>
-                <artifactId>maven-clean-plugin</artifactId>
-                <version>3.0.0</version>
-                <executions>
-                    <execution>
-                        <id>Deleting auto-generated listener interfaces</id>
-                        <phase>generate-sources</phase>
-                        <goals>
-                            <goal>clean</goal>
-                        </goals>
-                    </execution>
-                </executions>
-                <configuration>
-                    <excludeDefaultDirectories>true</excludeDefaultDirectories>
-                    <filesets>
-                        <fileset>
-                            <directory>target</directory>
-                            <followSymlinks>false</followSymlinks>
-                            <useDefaultExcludes>true</useDefaultExcludes>
-                            <excludes>
-                                <exclude>**/generated-sources/org/onosproject/yangutils/parser/antlrgencode/GeneratedYangLexer.java</exclude>
-                                <exclude>**/generated-sources/org/onosproject/yangutils/parser/antlrgencode/GeneratedYang.tokens</exclude>
-                                <exclude>**/generated-sources/org/onosproject/yangutils/parser/antlrgencode/GeneratedYangParser.java</exclude>
-                                <exclude>**/generated-sources/org/onosproject/yangutils/parser/antlrgencode/GeneratedYangLexer.tokens</exclude>
-                                <exclude>**/generated-sources/org/onosproject/yangutils/parser/antlrgencode/YangLexer.java</exclude>
-                                <exclude>**/generated-sources/org/onosproject/yangutils/parser/antlrgencode/YangLexer.tokens</exclude>
-                            </excludes>
-                        </fileset>
-                    </filesets>
-                    <verbose>true</verbose>
-                </configuration>
-            </plugin>
-            <plugin>
-                <groupId>org.codehaus.mojo</groupId>
-                <artifactId>build-helper-maven-plugin</artifactId>
-                <version>1.10</version>
-                <executions>
-                    <execution>
-                        <id>add-source</id>
-                        <phase>generate-sources</phase>
-                        <goals>
-                            <goal>add-source</goal>
-                        </goals>
-                        <configuration>
-                            <sources>
-                                <source>target/generated-sources/org/onosproject/yangutils/parser/antlrgencode</source>
-                            </sources>
-                        </configuration>
-                    </execution>
-                </executions>
-            </plugin>
-            <plugin>
-                <groupId>org.apache.felix</groupId>
-                <artifactId>maven-bundle-plugin</artifactId>
-                <extensions>true</extensions>
-                <configuration>
-                    <instructions>
-                        <Export-Package>
-                            org.onosproject.yangutils.parser.*
-                        </Export-Package>
-                    </instructions>
-                </configuration>
-            </plugin>
-            <plugin>
-                <groupId>org.apache.maven.plugins</groupId>
-                <artifactId>maven-plugin-plugin</artifactId>
-                <version>3.4</version>
-                <configuration>
-                    <skipErrorNoDescriptorsFound>true</skipErrorNoDescriptorsFound>
-                </configuration>
-                <executions>
-                    <execution>
-                        <phase>generate-sources</phase>
-                        <goals>
-                            <goal>descriptor</goal>
-                        </goals>
-                    </execution>
-                </executions>
-            </plugin>
-        </plugins>
-    </build>
-
-=======
     <modules>
         <module>datamodel</module>
         <module>plugin</module>
     </modules>
->>>>>>> 0d041e81
 </project>