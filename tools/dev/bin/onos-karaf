#!/bin/bash
# -----------------------------------------------------------------------------
# Makes sure local ONOS karaf instance is primed & staged and then launches
# karaf using the supplied arguments.
# -----------------------------------------------------------------------------

<<<<<<< HEAD
onos-setup-karaf "$@" && karaf "$@"
=======
# FIXME: temporarily fix 500 error in GUI, need to be improved with a better way
if echo $* | egrep "\bclean\b"; then
    . $ONOS_ROOT/tools/build/envDefaults
    export KARAF_ROOT=${KARAF_ROOT:-~/Applications/apache-karaf-$KARAF_VERSION}
    export STAGE=$(dirname $KARAF_ROOT)
    echo "Removing data directories..."
    [ -d $KARAF_ROOT ] && rm -fr $STAGE/data
fi

onos-setup-karaf && karaf "$@"
>>>>>>> 0d041e81
<|MERGE_RESOLUTION|>--- conflicted
+++ resolved
@@ -4,9 +4,6 @@
 # karaf using the supplied arguments.
 # -----------------------------------------------------------------------------
 
-<<<<<<< HEAD
-onos-setup-karaf "$@" && karaf "$@"
-=======
 # FIXME: temporarily fix 500 error in GUI, need to be improved with a better way
 if echo $* | egrep "\bclean\b"; then
     . $ONOS_ROOT/tools/build/envDefaults
@@ -16,5 +13,4 @@
     [ -d $KARAF_ROOT ] && rm -fr $STAGE/data
 fi
 
-onos-setup-karaf && karaf "$@"
->>>>>>> 0d041e81
+onos-setup-karaf && karaf "$@"