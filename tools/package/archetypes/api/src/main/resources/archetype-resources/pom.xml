#set( $dummy = "" )
#set( $date = $dummy.getClass().forName("java.util.Date").newInstance() )
#set( $format = $dummy.getClass().forName("java.text.SimpleDateFormat").newInstance() )
#set( $pattern = $format.applyPattern("yyyy") )
#set( $year = $format.format($date) )
<?xml version="1.0" encoding="UTF-8"?>
<!--
  ~ Copyright ${year} Open Networking Laboratory
  ~
  ~ Licensed under the Apache License, Version 2.0 (the "License");
  ~ you may not use this file except in compliance with the License.
  ~ You may obtain a copy of the License at
  ~
  ~     http://www.apache.org/licenses/LICENSE-2.0
  ~
  ~ Unless required by applicable law or agreed to in writing, software
  ~ distributed under the License is distributed on an "AS IS" BASIS,
  ~ WITHOUT WARRANTIES OR CONDITIONS OF ANY KIND, either express or implied.
  ~ See the License for the specific language governing permissions and
  ~ limitations under the License.
  -->
<project xmlns="http://maven.apache.org/POM/4.0.0" xmlns:xsi="http://www.w3.org/2001/XMLSchema-instance" xsi:schemaLocation="http://maven.apache.org/POM/4.0.0 http://maven.apache.org/xsd/maven-4.0.0.xsd">
    <modelVersion>4.0.0</modelVersion>

    <groupId>${groupId}</groupId>
    <artifactId>${artifactId}</artifactId>
    <version>${version}</version>
    <packaging>bundle</packaging>

    <description>ONOS OSGi API bundle archetype</description>
    <url>http://onosproject.org</url>

    <properties>
        <project.build.sourceEncoding>UTF-8</project.build.sourceEncoding>
<<<<<<< HEAD
        <onos.version>1.5.2-SNAPSHOT</onos.version>
=======
        <onos.version>1.6.0</onos.version>
>>>>>>> 0d041e81
    </properties>

    <dependencies>
        <dependency>
            <groupId>org.onosproject</groupId>
            <artifactId>onos-api</artifactId>
            <version>${onos.version}</version>
        </dependency>
    </dependencies>

    <build>
        <plugins>
            <plugin>
                <groupId>org.apache.felix</groupId>
                <artifactId>maven-bundle-plugin</artifactId>
                <version>3.0.1</version>
                <extensions>true</extensions>
            </plugin>
            <plugin>
                <groupId>org.apache.maven.plugins</groupId>
                <artifactId>maven-compiler-plugin</artifactId>
                <version>2.5.1</version>
                <configuration>
                    <source>1.8</source>
                    <target>1.8</target>
                </configuration>
            </plugin>
        </plugins>
    </build>

</project><|MERGE_RESOLUTION|>--- conflicted
+++ resolved
@@ -32,11 +32,7 @@
 
     <properties>
         <project.build.sourceEncoding>UTF-8</project.build.sourceEncoding>
-<<<<<<< HEAD
-        <onos.version>1.5.2-SNAPSHOT</onos.version>
-=======
         <onos.version>1.6.0</onos.version>
->>>>>>> 0d041e81
     </properties>
 
     <dependencies>
