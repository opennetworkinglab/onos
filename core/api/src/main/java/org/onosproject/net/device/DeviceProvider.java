/*
 * Copyright 2014-present Open Networking Laboratory
 *
 * Licensed under the Apache License, Version 2.0 (the "License");
 * you may not use this file except in compliance with the License.
 * You may obtain a copy of the License at
 *
 *     http://www.apache.org/licenses/LICENSE-2.0
 *
 * Unless required by applicable law or agreed to in writing, software
 * distributed under the License is distributed on an "AS IS" BASIS,
 * WITHOUT WARRANTIES OR CONDITIONS OF ANY KIND, either express or implied.
 * See the License for the specific language governing permissions and
 * limitations under the License.
 */
package org.onosproject.net.device;

import org.onosproject.net.DeviceId;
import org.onosproject.net.MastershipRole;
import org.onosproject.net.PortNumber;
import org.onosproject.net.provider.Provider;

/**
 * Abstraction of a device information provider.
 */
public interface DeviceProvider extends Provider {

    // TODO: consider how dirty the triggerProbe gets; if it costs too much, let's drop it

    /**
     * Triggers an asynchronous probe of the specified device, intended to
     * determine whether the device is present or not. An indirect result of this
     * should be invocation of
     * {@link org.onosproject.net.device.DeviceProviderService#deviceConnected} )} or
     * {@link org.onosproject.net.device.DeviceProviderService#deviceDisconnected}
     * at some later point in time.
     *
     * @param deviceId ID of device to be probed
     */
    void triggerProbe(DeviceId deviceId);

    /**
     * Notifies the provider of a mastership role change for the specified
     * device as decided by the core.
     *
     * @param deviceId  device identifier
     * @param newRole newly determined mastership role
     */
    void roleChanged(DeviceId deviceId, MastershipRole newRole);

    /**
     * Checks the reachability (connectivity) of a device from this provider.
     *
     * @param deviceId  device identifier
     * @return true if reachable, false otherwise
     */
    boolean isReachable(DeviceId deviceId);

    /**
<<<<<<< HEAD
     * Enables the given port.
     *
     * @param deviceId device identifier
     * @param portNumber port number
     */
    void enablePort(DeviceId deviceId, PortNumber portNumber);

    /**
     * Disables the given port.
     *
     * @param deviceId device identifier
     * @param portNumber port number
     */
    void disablePort(DeviceId deviceId, PortNumber portNumber);
=======
     * Administratively enables or disables a port.
     *
     * @param deviceId device identifier
     * @param portNumber device identifier
     * @param enable true if port is to be enabled, false to disable
     */
    void changePortState(DeviceId deviceId, PortNumber portNumber,
                         boolean enable);
>>>>>>> 0d041e81
}<|MERGE_RESOLUTION|>--- conflicted
+++ resolved
@@ -57,7 +57,6 @@
     boolean isReachable(DeviceId deviceId);
 
     /**
-<<<<<<< HEAD
      * Enables the given port.
      *
      * @param deviceId device identifier
@@ -72,7 +71,8 @@
      * @param portNumber port number
      */
     void disablePort(DeviceId deviceId, PortNumber portNumber);
-=======
+
+    /*
      * Administratively enables or disables a port.
      *
      * @param deviceId device identifier
@@ -81,5 +81,4 @@
      */
     void changePortState(DeviceId deviceId, PortNumber portNumber,
                          boolean enable);
->>>>>>> 0d041e81
 }