--- conflicted
+++ resolved
@@ -20,17 +20,11 @@
     */
    private byte[] flowEntryExtension;
 
-<<<<<<< HEAD
+
    public FlowRuleExtEntry(DeviceId deviceId, Class<?> classT, byte[] data) {
 	   this.setDeviceId(deviceId);
 	   this.setClass(classT);
 	   this.setFlowEntryExt(data);
-=======
-   public FlowRuleExtEntry(DeviceId deviceId, byte[] data) {
-      this.setDeviceId(deviceId);
-      this.setLength(data.length);
-      this.setFlowEntryExt(data);
->>>>>>> 2186ced2
    }
 
    public DeviceId getDeviceId() {
@@ -41,17 +35,6 @@
       this.deviceId = deviceId;
    }
 
-<<<<<<< HEAD
-=======
-   public int getLength() {
-     return length;
-   }
-
-   public void setLength(int length) {
-     this.length = length;
-   }
-
->>>>>>> 2186ced2
    public byte[] getFlowEntryExt() {
      return flowEntryExtension;
    }
