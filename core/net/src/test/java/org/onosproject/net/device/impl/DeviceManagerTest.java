/*
 * Copyright 2014-present Open Networking Laboratory
 *
 * Licensed under the Apache License, Version 2.0 (the "License");
 * you may not use this file except in compliance with the License.
 * You may obtain a copy of the License at
 *
 *     http://www.apache.org/licenses/LICENSE-2.0
 *
 * Unless required by applicable law or agreed to in writing, software
 * distributed under the License is distributed on an "AS IS" BASIS,
 * WITHOUT WARRANTIES OR CONDITIONS OF ANY KIND, either express or implied.
 * See the License for the specific language governing permissions and
 * limitations under the License.
 */
package org.onosproject.net.device.impl;

import com.google.common.collect.Sets;
import org.junit.After;
import org.junit.Before;
import org.junit.Test;
import org.onlab.packet.ChassisId;
import org.onlab.packet.IpAddress;
import org.onosproject.cluster.ClusterServiceAdapter;
import org.onosproject.cluster.ControllerNode;
import org.onosproject.cluster.DefaultControllerNode;
import org.onosproject.cluster.NodeId;
import org.onosproject.common.event.impl.TestEventDispatcher;
import org.onosproject.event.Event;
import org.onosproject.net.config.NetworkConfigServiceAdapter;
import org.onosproject.mastership.MastershipServiceAdapter;
import org.onosproject.mastership.MastershipTerm;
import org.onosproject.mastership.MastershipTermService;
import org.onosproject.net.Device;
import org.onosproject.net.DeviceId;
import org.onosproject.net.MastershipRole;
import org.onosproject.net.Port;
import org.onosproject.net.PortNumber;
import org.onosproject.net.device.DefaultDeviceDescription;
import org.onosproject.net.device.DefaultPortDescription;
import org.onosproject.net.device.DeviceAdminService;
import org.onosproject.net.device.DeviceDescription;
import org.onosproject.net.device.DeviceEvent;
import org.onosproject.net.device.DeviceListener;
import org.onosproject.net.device.DeviceProvider;
import org.onosproject.net.device.DeviceProviderRegistry;
import org.onosproject.net.device.DeviceProviderService;
import org.onosproject.net.device.DeviceService;
import org.onosproject.net.device.PortDescription;
import org.onosproject.net.provider.AbstractProvider;
import org.onosproject.net.provider.ProviderId;
import org.onosproject.store.trivial.SimpleDeviceStore;

import java.util.ArrayList;
import java.util.Iterator;
import java.util.List;
import java.util.Set;
import java.util.concurrent.CompletableFuture;

import static org.junit.Assert.*;
import static org.onosproject.net.Device.Type.SWITCH;
import static org.onosproject.net.DeviceId.deviceId;
import static org.onosproject.net.NetTestTools.injectEventDispatcher;
import static org.onosproject.net.device.DeviceEvent.Type.*;

/**
 * Test codifying the device service & device provider service contracts.
 */
public class DeviceManagerTest {

    private static final ProviderId PID = new ProviderId("of", "foo");
    private static final DeviceId DID1 = deviceId("of:foo");
    private static final DeviceId DID2 = deviceId("of:bar");
    private static final String MFR = "whitebox";
    private static final String HW = "1.1.x";
    private static final String SW1 = "3.8.1";
    private static final String SW2 = "3.9.5";
    private static final String SN = "43311-12345";
    private static final ChassisId CID = new ChassisId();

    private static final PortNumber P1 = PortNumber.portNumber(1);
    private static final PortNumber P2 = PortNumber.portNumber(2);
    private static final PortNumber P3 = PortNumber.portNumber(3);
    private static final NodeId NID_LOCAL = new NodeId("local");
    private static final IpAddress LOCALHOST = IpAddress.valueOf("127.0.0.1");

    private DeviceManager mgr;

    protected DeviceService service;
    protected DeviceAdminService admin;
    protected DeviceProviderRegistry registry;
    protected DeviceProviderService providerService;
    protected TestProvider provider;
    protected TestListener listener = new TestListener();

    @Before
    public void setUp() {
        mgr = new DeviceManager();
        service = mgr;
        admin = mgr;
        registry = mgr;
        mgr.store = new SimpleDeviceStore();
        injectEventDispatcher(mgr, new TestEventDispatcher());
        TestMastershipManager mastershipManager = new TestMastershipManager();
        mgr.mastershipService = mastershipManager;
        mgr.termService = mastershipManager;
        mgr.clusterService = new TestClusterService();
        mgr.networkConfigService = new TestNetworkConfigService();
        mgr.activate();


        service.addListener(listener);

        provider = new TestProvider();
        providerService = registry.register(provider);
        assertTrue("provider should be registered",
                   registry.getProviders().contains(provider.id()));
    }

    @After
    public void tearDown() {
        registry.unregister(provider);
        assertFalse("provider should not be registered",
                    registry.getProviders().contains(provider.id()));
        service.removeListener(listener);
        mgr.deactivate();
    }

    private void connectDevice(DeviceId deviceId, String swVersion) {
        DeviceDescription description =
                new DefaultDeviceDescription(deviceId.uri(), SWITCH, MFR,
                                             HW, swVersion, SN, CID);
        providerService.deviceConnected(deviceId, description);
        assertNotNull("device should be found", service.getDevice(DID1));
    }

    @Test
    public void deviceConnected() {
        assertNull("device should not be found", service.getDevice(DID1));
        connectDevice(DID1, SW1);
        validateEvents(DEVICE_ADDED);

        Iterator<Device> it = service.getDevices().iterator();
        assertNotNull("one device expected", it.next());
        assertFalse("only one device expected", it.hasNext());
        assertEquals("incorrect device count", 1, service.getDeviceCount());
        assertTrue("device should be available", service.isAvailable(DID1));
    }

    @Test
    public void deviceDisconnected() {
        connectDevice(DID1, SW1);
        connectDevice(DID2, SW1);
        validateEvents(DEVICE_ADDED, DEVICE_ADDED);
        assertTrue("device should be available", service.isAvailable(DID1));

        // Disconnect
        providerService.deviceDisconnected(DID1);
        assertNotNull("device should not be found", service.getDevice(DID1));
        assertFalse("device should not be available", service.isAvailable(DID1));
        validateEvents(DEVICE_AVAILABILITY_CHANGED);

        // Reconnect
        connectDevice(DID1, SW1);
        validateEvents(DEVICE_AVAILABILITY_CHANGED);

        assertEquals("incorrect device count", 2, service.getDeviceCount());
    }

    @Test
    public void deviceUpdated() {
        connectDevice(DID1, SW1);
        validateEvents(DEVICE_ADDED);

        connectDevice(DID1, SW2);
        validateEvents(DEVICE_UPDATED);
    }

    @Test
    public void getRole() {
        connectDevice(DID1, SW1);
        assertEquals("incorrect role", MastershipRole.MASTER, service.getRole(DID1));
    }

    @Test
    public void updatePorts() {
        connectDevice(DID1, SW1);
        List<PortDescription> pds = new ArrayList<>();
        pds.add(new DefaultPortDescription(P1, true));
        pds.add(new DefaultPortDescription(P2, true));
        pds.add(new DefaultPortDescription(P3, true));
        providerService.updatePorts(DID1, pds);
        validateEvents(DEVICE_ADDED, PORT_ADDED, PORT_ADDED, PORT_ADDED);
        pds.clear();

        pds.add(new DefaultPortDescription(P1, false));
        pds.add(new DefaultPortDescription(P3, true));
        providerService.updatePorts(DID1, pds);
        validateEvents(PORT_UPDATED, PORT_REMOVED);
    }

    @Test
    public void updatePortStatus() {
        connectDevice(DID1, SW1);
        List<PortDescription> pds = new ArrayList<>();
        pds.add(new DefaultPortDescription(P1, true));
        pds.add(new DefaultPortDescription(P2, true));
        providerService.updatePorts(DID1, pds);
        validateEvents(DEVICE_ADDED, PORT_ADDED, PORT_ADDED);

        providerService.portStatusChanged(DID1, new DefaultPortDescription(P1, false));
        validateEvents(PORT_UPDATED);
        providerService.portStatusChanged(DID1, new DefaultPortDescription(P1, false));
        assertTrue("no events expected", listener.events.isEmpty());
    }

    @Test
    public void getPorts() {
        connectDevice(DID1, SW1);
        List<PortDescription> pds = new ArrayList<>();
        pds.add(new DefaultPortDescription(P1, true));
        pds.add(new DefaultPortDescription(P2, true));
        providerService.updatePorts(DID1, pds);
        validateEvents(DEVICE_ADDED, PORT_ADDED, PORT_ADDED);
        assertEquals("wrong port count", 2, service.getPorts(DID1).size());

        Port port = service.getPort(DID1, P1);
        assertEquals("incorrect port", P1, service.getPort(DID1, P1).number());
        assertEquals("incorrect state", true, service.getPort(DID1, P1).isEnabled());
    }

    @Test
    public void removeDevice() {
        connectDevice(DID1, SW1);
        connectDevice(DID2, SW2);
        assertEquals("incorrect device count", 2, service.getDeviceCount());
        admin.removeDevice(DID1);
        assertNull("device should not be found", service.getDevice(DID1));
        assertNotNull("device should be found", service.getDevice(DID2));
        assertEquals("incorrect device count", 1, service.getDeviceCount());

    }

    protected void validateEvents(Enum... types) {
        int i = 0;
        assertEquals("wrong events received", types.length, listener.events.size());
        for (Event event : listener.events) {
            assertEquals("incorrect event type", types[i], event.type());
            i++;
        }
        listener.events.clear();
    }


    private class TestProvider extends AbstractProvider implements DeviceProvider {
        private DeviceId deviceReceived;
        private MastershipRole roleReceived;

        public TestProvider() {
            super(PID);
        }

        @Override
        public void triggerProbe(DeviceId deviceId) {
        }

        @Override
        public void roleChanged(DeviceId device, MastershipRole newRole) {
            deviceReceived = device;
            roleReceived = newRole;
        }

        @Override
        public boolean isReachable(DeviceId device) {
            return false;
        }

        @Override
<<<<<<< HEAD
        public void enablePort(DeviceId deviceId, PortNumber portNumber) {
            // TODO
        }

        @Override
        public void disablePort(DeviceId deviceId, PortNumber portNumber) {
            // TODO
=======
        public void changePortState(DeviceId deviceId, PortNumber portNumber,
                                    boolean enable) {
>>>>>>> 0d041e81
        }
    }

    private static class TestListener implements DeviceListener {
        final List<DeviceEvent> events = new ArrayList<>();

        @Override
        public void event(DeviceEvent event) {
            events.add(event);
        }
    }

    private static class TestMastershipManager
            extends MastershipServiceAdapter implements MastershipTermService {
        @Override
        public MastershipRole getLocalRole(DeviceId deviceId) {
            return MastershipRole.MASTER;
        }

        @Override
        public Set<DeviceId> getDevicesOf(NodeId nodeId) {
            return Sets.newHashSet(DID1, DID2);
        }

        @Override
        public CompletableFuture<MastershipRole> requestRoleFor(DeviceId deviceId) {
            return CompletableFuture.completedFuture(MastershipRole.MASTER);
        }

        @Override
        public CompletableFuture<Void> relinquishMastership(DeviceId deviceId) {
            return CompletableFuture.completedFuture(null);
        }

        @Override
        public MastershipTerm getMastershipTerm(DeviceId deviceId) {
            // FIXME: just returning something not null
            return MastershipTerm.of(NID_LOCAL, 1);
        }
    }

    // code clone
    private final class TestClusterService extends ClusterServiceAdapter {

        ControllerNode local = new DefaultControllerNode(NID_LOCAL, LOCALHOST);

        @Override
        public ControllerNode getLocalNode() {
            return local;
        }

    }

    private class TestNetworkConfigService extends NetworkConfigServiceAdapter {
    }
}<|MERGE_RESOLUTION|>--- conflicted
+++ resolved
@@ -276,7 +276,6 @@
         }
 
         @Override
-<<<<<<< HEAD
         public void enablePort(DeviceId deviceId, PortNumber portNumber) {
             // TODO
         }
@@ -284,10 +283,11 @@
         @Override
         public void disablePort(DeviceId deviceId, PortNumber portNumber) {
             // TODO
-=======
+        }
+
+        @Override
         public void changePortState(DeviceId deviceId, PortNumber portNumber,
                                     boolean enable) {
->>>>>>> 0d041e81
         }
     }
 
