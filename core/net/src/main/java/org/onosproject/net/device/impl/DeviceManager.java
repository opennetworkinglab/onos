/*
 * Copyright 2014-present Open Networking Laboratory
 *
 * Licensed under the Apache License, Version 2.0 (the "License");
 * you may not use this file except in compliance with the License.
 * You may obtain a copy of the License at
 *
 *     http://www.apache.org/licenses/LICENSE-2.0
 *
 * Unless required by applicable law or agreed to in writing, software
 * distributed under the License is distributed on an "AS IS" BASIS,
 * WITHOUT WARRANTIES OR CONDITIONS OF ANY KIND, either express or implied.
 * See the License for the specific language governing permissions and
 * limitations under the License.
 */
package org.onosproject.net.device.impl;

import static com.google.common.base.Preconditions.checkNotNull;
import static java.util.concurrent.Executors.newSingleThreadScheduledExecutor;
import static org.onlab.util.Tools.groupedThreads;
import static org.onlab.util.Tools.nullIsNotFound;
import static org.onosproject.net.MastershipRole.MASTER;
import static org.onosproject.net.MastershipRole.NONE;
import static org.onosproject.net.MastershipRole.STANDBY;
import static org.onosproject.net.optical.device.OchPortHelper.ochPortDescription;
import static org.onosproject.net.optical.device.OduCltPortHelper.oduCltPortDescription;
import static org.onosproject.security.AppGuard.checkPermission;
import static org.onosproject.security.AppPermission.Type.DEVICE_READ;
import static org.slf4j.LoggerFactory.getLogger;

import java.util.Collection;
import java.util.HashSet;
import java.util.List;
import java.util.Objects;
import java.util.Set;
import java.util.concurrent.CompletableFuture;
import java.util.concurrent.ExecutionException;
import java.util.concurrent.ScheduledExecutorService;
import java.util.concurrent.TimeUnit;
import java.util.stream.Collectors;

import org.apache.felix.scr.annotations.Activate;
import org.apache.felix.scr.annotations.Component;
import org.apache.felix.scr.annotations.Deactivate;
import org.apache.felix.scr.annotations.Reference;
import org.apache.felix.scr.annotations.ReferenceCardinality;
import org.apache.felix.scr.annotations.Service;
import org.onosproject.cluster.ClusterService;
import org.onosproject.cluster.NodeId;
import org.onosproject.mastership.MastershipEvent;
import org.onosproject.mastership.MastershipListener;
import org.onosproject.mastership.MastershipService;
import org.onosproject.mastership.MastershipTerm;
import org.onosproject.mastership.MastershipTermService;
import org.onosproject.net.ConnectPoint;
import org.onosproject.net.Device;
import org.onosproject.net.Device.Type;
import org.onosproject.net.DeviceId;
import org.onosproject.net.MastershipRole;
import org.onosproject.net.Port;
import org.onosproject.net.PortNumber;
import org.onosproject.net.config.NetworkConfigEvent;
import org.onosproject.net.config.NetworkConfigListener;
import org.onosproject.net.config.NetworkConfigService;
import org.onosproject.net.config.basics.BasicDeviceConfig;
import org.onosproject.net.config.basics.OpticalPortConfig;
import org.onosproject.net.device.DefaultDeviceDescription;
import org.onosproject.net.device.DefaultPortDescription;
import org.onosproject.net.device.DeviceAdminService;
import org.onosproject.net.device.DeviceDescription;
import org.onosproject.net.device.DeviceEvent;
import org.onosproject.net.device.DeviceListener;
import org.onosproject.net.device.DeviceProvider;
import org.onosproject.net.device.DeviceProviderRegistry;
import org.onosproject.net.device.DeviceProviderService;
import org.onosproject.net.device.DeviceService;
import org.onosproject.net.device.DeviceStore;
import org.onosproject.net.device.DeviceStoreDelegate;
import org.onosproject.net.device.OchPortDescription;
import org.onosproject.net.device.OduCltPortDescription;
import org.onosproject.net.device.OmsPortDescription;
import org.onosproject.net.device.OtuPortDescription;
import org.onosproject.net.device.PortDescription;
import org.onosproject.net.device.PortStatistics;
import org.onosproject.net.optical.device.OmsPortHelper;
import org.onosproject.net.optical.device.OtuPortHelper;
import org.onosproject.net.provider.AbstractListenerProviderRegistry;
import org.onosproject.net.provider.AbstractProviderService;
import org.slf4j.Logger;

import com.google.common.util.concurrent.Futures;

/**
 * Provides implementation of the device SB &amp; NB APIs.
 */
@Component(immediate = true)
@Service
public class DeviceManager
        extends AbstractListenerProviderRegistry<DeviceEvent, DeviceListener, DeviceProvider, DeviceProviderService>
        implements DeviceService, DeviceAdminService, DeviceProviderRegistry {

    private static final String DEVICE_ID_NULL = "Device ID cannot be null";
    private static final String PORT_NUMBER_NULL = "Port number cannot be null";
    private static final String DEVICE_DESCRIPTION_NULL = "Device description cannot be null";
    private static final String PORT_DESCRIPTION_NULL = "Port description cannot be null";
    private static final String PORT_DESC_LIST_NULL = "Port description list cannot be null";

    private final Logger log = getLogger(getClass());

    private final DeviceStoreDelegate delegate = new InternalStoreDelegate();

    private final MastershipListener mastershipListener = new InternalMastershipListener();
    private NodeId localNodeId;

    private ScheduledExecutorService backgroundService;

    private final NetworkConfigListener networkConfigListener = new InternalNetworkConfigListener();

    @Reference(cardinality = ReferenceCardinality.MANDATORY_UNARY)
    protected DeviceStore store;

    @Reference(cardinality = ReferenceCardinality.MANDATORY_UNARY)
    protected ClusterService clusterService;

    @Reference(cardinality = ReferenceCardinality.MANDATORY_UNARY)
    protected MastershipService mastershipService;

    @Reference(cardinality = ReferenceCardinality.MANDATORY_UNARY)
    protected MastershipTermService termService;

    @Reference(cardinality = ReferenceCardinality.MANDATORY_UNARY)
    protected NetworkConfigService networkConfigService;

    @Activate
    public void activate() {
        backgroundService = newSingleThreadScheduledExecutor(
                             groupedThreads("onos/device", "manager-background", log));
        localNodeId = clusterService.getLocalNode().id();

        store.setDelegate(delegate);
        eventDispatcher.addSink(DeviceEvent.class, listenerRegistry);
        mastershipService.addListener(mastershipListener);
        networkConfigService.addListener(networkConfigListener);

        backgroundService.scheduleWithFixedDelay(() -> {
            try {
                mastershipCheck();
            } catch (Exception e) {
                log.error("Exception thrown during integrity check", e);
            }
        }, 1, 1, TimeUnit.MINUTES);
        log.info("Started");
    }

    @Deactivate
    public void deactivate() {
        backgroundService.shutdown();
        networkConfigService.removeListener(networkConfigListener);
        store.unsetDelegate(delegate);
        mastershipService.removeListener(mastershipListener);
        eventDispatcher.removeSink(DeviceEvent.class);
        log.info("Stopped");
    }

    @Override
    public int getDeviceCount() {
        checkPermission(DEVICE_READ);
        return store.getDeviceCount();
    }

    @Override
    public Iterable<Device> getDevices() {
        checkPermission(DEVICE_READ);
        return store.getDevices();
    }

    @Override
    public Iterable<Device> getAvailableDevices() {
        checkPermission(DEVICE_READ);
        return store.getAvailableDevices();
    }

    @Override
    public Device getDevice(DeviceId deviceId) {
        checkPermission(DEVICE_READ);
        checkNotNull(deviceId, DEVICE_ID_NULL);
        return store.getDevice(deviceId);
    }

    @Override
    public MastershipRole getRole(DeviceId deviceId) {
        checkPermission(DEVICE_READ);
        checkNotNull(deviceId, DEVICE_ID_NULL);
        return mastershipService.getLocalRole(deviceId);
    }

    @Override
    public List<Port> getPorts(DeviceId deviceId) {
        checkPermission(DEVICE_READ);
        checkNotNull(deviceId, DEVICE_ID_NULL);
        return store.getPorts(deviceId);
    }

    @Override
    public List<PortStatistics> getPortStatistics(DeviceId deviceId) {
        checkPermission(DEVICE_READ);
        checkNotNull(deviceId, DEVICE_ID_NULL);
        return store.getPortStatistics(deviceId);
    }

    @Override
    public List<PortStatistics> getPortDeltaStatistics(DeviceId deviceId) {
        checkPermission(DEVICE_READ);
        checkNotNull(deviceId, DEVICE_ID_NULL);
        return store.getPortDeltaStatistics(deviceId);
    }

    @Override
    public Port getPort(DeviceId deviceId, PortNumber portNumber) {
        checkPermission(DEVICE_READ);
        checkNotNull(deviceId, DEVICE_ID_NULL);
        checkNotNull(portNumber, PORT_NUMBER_NULL);
        return store.getPort(deviceId, portNumber);
    }

    @Override
    public boolean isAvailable(DeviceId deviceId) {
        checkPermission(DEVICE_READ);

        checkNotNull(deviceId, DEVICE_ID_NULL);
        return store.isAvailable(deviceId);
    }

    // Check a device for control channel connectivity.
    private boolean isReachable(DeviceId deviceId) {
        if (deviceId == null) {
            return false;
        }
        DeviceProvider provider = getProvider(deviceId);
        if (provider != null) {
            return provider.isReachable(deviceId);
        } else {
            log.debug("Provider not found for {}", deviceId);
            return false;
        }
    }

    @Override
    public void removeDevice(DeviceId deviceId) {
        checkNotNull(deviceId, DEVICE_ID_NULL);
        DeviceEvent event = store.removeDevice(deviceId);
        if (event != null) {
            log.info("Device {} administratively removed", deviceId);
            post(event);
        }
    }

    @Override
<<<<<<< HEAD
    public void disablePort(DeviceId deviceId, PortNumber portNumber) {
        //TODO check permission?
        checkNotNull(deviceId, DEVICE_ID_NULL);
        checkNotNull(portNumber, PORT_NUMBER_NULL);

        DeviceProvider provider = getProvider(deviceId);
        if (provider == null) {
            return;
        }
        provider.disablePort(deviceId, portNumber);
    }

    @Override
    public void enablePort(DeviceId deviceId, PortNumber portNumber) {
        //TODO check permission?
        checkNotNull(deviceId, DEVICE_ID_NULL);
        checkNotNull(portNumber, PORT_NUMBER_NULL);

        DeviceProvider provider = getProvider(deviceId);
        if (provider == null) {
            return;
        }
        provider.enablePort(deviceId, portNumber);
=======
    public void changePortState(DeviceId deviceId, PortNumber portNumber,
                                boolean enable) {
        checkNotNull(deviceId, DEVICE_ID_NULL);
        checkNotNull(deviceId, PORT_NUMBER_NULL);
        DeviceProvider provider = getProvider(deviceId);
        if (provider != null) {
            log.warn("Port {} on device {} being administratively brought {}",
                     portNumber, deviceId,
                     (enable) ? "UP" : "DOWN");
            provider.changePortState(deviceId, portNumber, enable);
        } else {
            log.warn("Provider not found for {}", deviceId);
        }
>>>>>>> 0d041e81
    }

    @Override
    protected DeviceProviderService createProviderService(
            DeviceProvider provider) {
        return new InternalDeviceProviderService(provider);
    }

    /**
     * Checks if all the reachable devices have a valid mastership role.
     */
    private void mastershipCheck() {
        log.debug("Checking mastership");
        for (Device device : getDevices()) {
            final DeviceId deviceId = device.id();
            log.trace("Checking device {}", deviceId);

            if (!isReachable(deviceId)) {
                continue;
            }

            if (mastershipService.getLocalRole(deviceId) != NONE) {
                continue;
            }

            log.info("{} is reachable but did not have a valid role, reasserting", deviceId);

            // isReachable but was not MASTER or STANDBY, get a role and apply
            // Note: NONE triggers request to MastershipService
            reassertRole(deviceId, NONE);
        }
    }

    // Personalized device provider service issued to the supplied provider.
    private class InternalDeviceProviderService
            extends AbstractProviderService<DeviceProvider>
            implements DeviceProviderService {

        InternalDeviceProviderService(DeviceProvider provider) {
            super(provider);
        }

        /**
         * Apply role in reaction to provider event.
         *
         * @param deviceId device identifier
         * @param newRole  new role to apply to the device
         * @return true if the request was sent to provider
         */
        private boolean applyRole(DeviceId deviceId, MastershipRole newRole) {

            if (newRole.equals(MastershipRole.NONE)) {
                //no-op
                return true;
            }

            DeviceProvider provider = provider();
            if (provider == null) {
                log.warn("Provider for {} was not found. Cannot apply role {}",
                         deviceId, newRole);
                return false;
            }
            provider.roleChanged(deviceId, newRole);
            // not triggering probe when triggered by provider service event

            return true;
        }

        @Override
        public void deviceConnected(DeviceId deviceId,
                                    DeviceDescription deviceDescription) {
            checkNotNull(deviceId, DEVICE_ID_NULL);
            checkNotNull(deviceDescription, DEVICE_DESCRIPTION_NULL);
            checkValidity();

            BasicDeviceConfig cfg = networkConfigService.getConfig(deviceId, BasicDeviceConfig.class);
            if (!isAllowed(cfg)) {
                log.warn("Device {} is not allowed", deviceId);
                return;
            }
            // Generate updated description and establish my Role
            deviceDescription = BasicDeviceOperator.combine(cfg, deviceDescription);
            Futures.getUnchecked(mastershipService.requestRoleFor(deviceId)
                    .thenAccept(role -> {
                        log.info("Local role is {} for {}", role, deviceId);
                        applyRole(deviceId, role);
                    }));

            DeviceEvent event = store.createOrUpdateDevice(provider().id(), deviceId,
                                                           deviceDescription);
            log.info("Device {} connected", deviceId);
            if (event != null) {
                log.trace("event: {} {}", event.type(), event);
                post(event);
            }

        }

        @Override
        public void deviceDisconnected(DeviceId deviceId) {
            checkNotNull(deviceId, DEVICE_ID_NULL);
            checkValidity();

            log.info("Device {} disconnected from this node", deviceId);

            List<Port> ports = store.getPorts(deviceId);
            final Device device = getDevice(deviceId);

            List<PortDescription> descs = ports.stream().map(
              port -> (!(Device.Type.ROADM.equals(device.type()) ||
                        (Device.Type.OTN.equals(device.type())) ||
                        (Device.Type.FIBER_SWITCH.equals(device.type())))) ?
                  new DefaultPortDescription(port.number(), false,
                          port.type(), port.portSpeed()) :
                      OpticalPortOperator.descriptionOf(port, false)
                 ).collect(Collectors.toList());

            store.updatePorts(this.provider().id(), deviceId, descs);
            try {
                if (mastershipService.isLocalMaster(deviceId)) {
                    post(store.markOffline(deviceId));
                }
            } catch (IllegalStateException e) {
                log.warn("Failed to mark {} offline", deviceId);
                // only the MASTER should be marking off-line in normal cases,
                // but if I was the last STANDBY connection, etc. and no one else
                // was there to mark the device offline, this instance may need to
                // temporarily request for Master Role and mark offline.

                //there are times when this node will correctly have mastership, BUT
                //that isn't reflected in the ClockManager before the device disconnects.
                //we want to let go of the device anyways, so make sure this happens.

                // FIXME: Store semantics leaking out as IllegalStateException.
                //  Consider revising store API to handle this scenario.
                CompletableFuture<MastershipRole> roleFuture = mastershipService.requestRoleFor(deviceId);
                roleFuture.whenComplete((role, error) -> {
                    MastershipTerm term = termService.getMastershipTerm(deviceId);
                    // TODO: Move this type of check inside device clock manager, etc.
                    if (term != null && localNodeId.equals(term.master())) {
                        log.info("Retry marking {} offline", deviceId);
                        post(store.markOffline(deviceId));
                    } else {
                        log.info("Failed again marking {} offline. {}", deviceId, role);
                    }
                });
            } finally {
                try {
                    //relinquish master role and ability to be backup.
                    mastershipService.relinquishMastership(deviceId).get();
                } catch (InterruptedException e) {
                    log.warn("Interrupted while reliquishing role for {}", deviceId);
                    Thread.currentThread().interrupt();
                } catch (ExecutionException e) {
                    log.error("Exception thrown while relinquishing role for {}", deviceId, e);
                }
            }
        }

        /**
         * Transforms optical specific PortDescription to generic PortDescription.
         *
         * @param descr PortDescription
         * @return generic PortDescription
         * @deprecated in Goldeneye (1.6.0)
         */
        @Deprecated
        private PortDescription ensureGeneric(PortDescription descr) {
            switch (descr.type()) {
            case OCH:
                if (descr instanceof OchPortDescription) {
                    OchPortDescription och = (OchPortDescription) descr;
                    return ochPortDescription(och,
                                              och.signalType(),
                                              och.isTunable(),
                                              och.lambda(),
                                              och.annotations());
                }
                break;
            case ODUCLT:
                if (descr instanceof OduCltPortDescription) {
                    OduCltPortDescription clt = (OduCltPortDescription) descr;
                    return oduCltPortDescription(clt,
                                                 clt.signalType(),
                                                 clt.annotations());
                }
                break;
            case OMS:
                if (descr instanceof OmsPortDescription) {
                    OmsPortDescription oms = (OmsPortDescription) descr;
                    return OmsPortHelper.omsPortDescription(oms,
                                                            oms.minFrequency(),
                                                            oms.maxFrequency(),
                                                            oms.grid(),
                                                            oms.annotations());
                }
                break;
            case OTU:
                if (descr instanceof OtuPortDescription) {
                    OtuPortDescription otu = (OtuPortDescription) descr;
                    return OtuPortHelper.otuPortDescription(otu,
                                                            otu.signalType(),
                                                            otu.annotations());
                }
                break;

            default:
                // no-op
                break;
            }
            return descr;
        }

        @Override
        public void updatePorts(DeviceId deviceId,
                                List<PortDescription> portDescriptions) {
            checkNotNull(deviceId, DEVICE_ID_NULL);
            checkNotNull(portDescriptions, PORT_DESC_LIST_NULL);
            checkValidity();
            if (!mastershipService.isLocalMaster(deviceId)) {
                // Never been a master for this device
                // any update will be ignored.
                log.trace("Ignoring {} port updates on standby node. {}", deviceId, portDescriptions);
                return;
            }
            portDescriptions = portDescriptions.stream()
                    .map(e -> consolidate(deviceId, e))
                    .map(this::ensureGeneric)
                    .collect(Collectors.toList());
            List<DeviceEvent> events = store.updatePorts(this.provider().id(),
                                                         deviceId, portDescriptions);
            if (events != null) {
                for (DeviceEvent event : events) {
                    post(event);
                }
            }
        }

        @Override
        public void portStatusChanged(DeviceId deviceId,
                                      PortDescription portDescription) {
            checkNotNull(deviceId, DEVICE_ID_NULL);
            checkNotNull(portDescription, PORT_DESCRIPTION_NULL);
            checkValidity();

            if (!mastershipService.isLocalMaster(deviceId)) {
                // Never been a master for this device
                // any update will be ignored.
                log.trace("Ignoring {} port update on standby node. {}", deviceId,
                          portDescription);
                return;
            }
            Device device = nullIsNotFound(getDevice(deviceId), "Device not found");
            if ((Device.Type.ROADM.equals(device.type())) ||
                (Device.Type.OTN.equals(device.type()))) {
                Port port = getPort(deviceId, portDescription.portNumber());
                // FIXME This is ignoring all other info in portDescription given as input??
                portDescription = OpticalPortOperator.descriptionOf(port, portDescription.isEnabled());
            }

            portDescription = consolidate(deviceId, portDescription);
            final DeviceEvent event = store.updatePortStatus(this.provider().id(),
                                                             deviceId,
                                                             ensureGeneric(portDescription));
            if (event != null) {
                log.info("Device {} port {} status changed", deviceId, event.port().number());
                post(event);
            }
        }

        // merges the appropriate PortConfig with the description.
        private PortDescription consolidate(DeviceId did, PortDescription desc) {
            switch (desc.type()) {
                case COPPER:
                case VIRTUAL:
                    return desc;
                default:
                    OpticalPortConfig opc = networkConfigService.getConfig(
                            new ConnectPoint(did, desc.portNumber()), OpticalPortConfig.class);
                    return OpticalPortOperator.combine(opc, desc);
            }
        }

        @Override
        public void receivedRoleReply(DeviceId deviceId, MastershipRole requested,
                                      MastershipRole response) {
            // Several things can happen here:
            // 1. request and response match
            // 2. request and response don't match
            // 3. MastershipRole and requested match (and 1 or 2 are true)
            // 4. MastershipRole and requested don't match (and 1 or 2 are true)
            //
            // 2, 4, and 3 with case 2 are failure modes.

            // FIXME: implement response to this notification

            log.debug("got reply to a role request for {}: asked for {}, and got {}",
                      deviceId, requested, response);

            if (requested == null && response == null) {
                // something was off with DeviceProvider, maybe check channel too?
                log.warn("Failed to assert role onto Device {}", deviceId);
                mastershipService.relinquishMastership(deviceId);
                return;
            }

            if (Objects.equals(requested, response)) {
                if (Objects.equals(requested, mastershipService.getLocalRole(deviceId))) {
                    return;
                } else {
                    log.warn("Role mismatch on {}. set to {}, but store demands {}",
                             deviceId, response, mastershipService.getLocalRole(deviceId));
                    // roleManager got the device to comply, but doesn't agree with
                    // the store; use the store's view, then try to reassert.
                    backgroundService.execute(() -> reassertRole(deviceId, mastershipService.getLocalRole(deviceId)));
                    return;
                }
            } else {
                // we didn't get back what we asked for. Reelect someone else.
                log.warn("Failed to assert role [{}] onto Device {}", response, deviceId);
                if (response == MastershipRole.MASTER) {
                    mastershipService.relinquishMastership(deviceId);
                    // TODO: Shouldn't we be triggering event?
                    //final Device device = getDevice(deviceId);
                    //post(new DeviceEvent(DEVICE_MASTERSHIP_CHANGED, device));
                }
            }
        }

        @Override
        public void updatePortStatistics(DeviceId deviceId, Collection<PortStatistics> portStatistics) {
            checkNotNull(deviceId, DEVICE_ID_NULL);
            checkNotNull(portStatistics, "Port statistics list cannot be null");
            checkValidity();

            DeviceEvent event = store.updatePortStatistics(this.provider().id(),
                                                           deviceId, portStatistics);
            post(event);
        }
    }

    // by default allowed, otherwise check flag
    private boolean isAllowed(BasicDeviceConfig cfg) {
        return (cfg == null || cfg.isAllowed());
    }

    // Applies the specified role to the device; ignores NONE

    /**
     * Apply role to device and send probe if MASTER.
     *
     * @param deviceId device identifier
     * @param newRole  new role to apply to the device
     * @return true if the request was sent to provider
     */
    private boolean applyRoleAndProbe(DeviceId deviceId, MastershipRole newRole) {
        if (newRole.equals(MastershipRole.NONE)) {
            //no-op
            return true;
        }

        DeviceProvider provider = getProvider(deviceId);
        if (provider == null) {
            log.warn("Provider for {} was not found. Cannot apply role {}", deviceId, newRole);
            return false;
        }
        provider.roleChanged(deviceId, newRole);

        if (newRole.equals(MastershipRole.MASTER)) {
            log.debug("sent TriggerProbe({})", deviceId);
            // only trigger event when request was sent to provider
            provider.triggerProbe(deviceId);
        }
        return true;
    }

    /**
     * Reaasert role for specified device connected to this node.
     *
     * @param did      device identifier
     * @param nextRole role to apply. If NONE is specified,
     *                 it will ask mastership service for a role and apply it.
     */
    private void reassertRole(final DeviceId did,
                              final MastershipRole nextRole) {

        MastershipRole myNextRole = nextRole;
        if (myNextRole == NONE) {
            try {
                mastershipService.requestRoleFor(did).get();
                MastershipTerm term = termService.getMastershipTerm(did);
                if (term != null && localNodeId.equals(term.master())) {
                    myNextRole = MASTER;
                } else {
                    myNextRole = STANDBY;
                }
            } catch (InterruptedException e) {
                Thread.currentThread().interrupt();
                log.error("Interrupted waiting for Mastership", e);
            } catch (ExecutionException e) {
                log.error("Encountered an error waiting for Mastership", e);
            }
        }

        switch (myNextRole) {
            case MASTER:
                final Device device = getDevice(did);
                if ((device != null) && !isAvailable(did)) {
                    //flag the device as online. Is there a better way to do this?
                    DefaultDeviceDescription deviceDescription
                            = new DefaultDeviceDescription(did.uri(),
                                                           device.type(),
                                                           device.manufacturer(),
                                                           device.hwVersion(),
                                                           device.swVersion(),
                                                           device.serialNumber(),
                                                           device.chassisId());
                    DeviceEvent devEvent =
                            store.createOrUpdateDevice(device.providerId(), did,
                                                       deviceDescription);
                    post(devEvent);
                }
                // TODO: should apply role only if there is mismatch
                log.debug("Applying role {} to {}", myNextRole, did);
                if (!applyRoleAndProbe(did, MASTER)) {
                    log.warn("Unsuccessful applying role {} to {}", myNextRole, did);
                    // immediately failed to apply role
                    mastershipService.relinquishMastership(did);
                    // FIXME disconnect?
                }
                break;
            case STANDBY:
                log.debug("Applying role {} to {}", myNextRole, did);
                if (!applyRoleAndProbe(did, STANDBY)) {
                    log.warn("Unsuccessful applying role {} to {}", myNextRole, did);
                    // immediately failed to apply role
                    mastershipService.relinquishMastership(did);
                    // FIXME disconnect?
                }
                break;
            case NONE:
            default:
                // should never reach here
                log.error("You didn't see anything. I did not exist.");
                break;
        }
    }

    private void handleMastershipEvent(MastershipEvent event) {
        if (event.type() != MastershipEvent.Type.MASTER_CHANGED) {
            // Don't care if backup list changed.
            return;
        }

        final DeviceId did = event.subject();

        // myRole suggested by MastershipService
        MastershipRole myNextRole;
        if (localNodeId.equals(event.roleInfo().master())) {
            // confirm latest info
            MastershipTerm term = termService.getMastershipTerm(did);
            final boolean iHaveControl = term != null && localNodeId.equals(term.master());
            if (iHaveControl) {
                myNextRole = MASTER;
            } else {
                myNextRole = STANDBY;
            }
        } else if (event.roleInfo().backups().contains(localNodeId)) {
            myNextRole = STANDBY;
        } else {
            myNextRole = NONE;
        }

        final boolean isReachable = isReachable(did);
        if (!isReachable) {
            // device is not connected to this node
            if (myNextRole != NONE) {
                log.warn("Node was instructed to be {} role for {}, "
                                 + "but this node cannot reach the device.  "
                                 + "Relinquishing role.  ",
                         myNextRole, did);
                mastershipService.relinquishMastership(did);
            }
            return;
        }

        // device is connected to this node:
        if (store.getDevice(did) != null) {
            reassertRole(did, myNextRole);
        } else {
            log.debug("Device is not yet/no longer in the store: {}", did);
        }
    }

    // Intercepts mastership events
    private class InternalMastershipListener implements MastershipListener {

        @Override
        public void event(MastershipEvent event) {
            backgroundService.execute(() -> {
                try {
                    handleMastershipEvent(event);
                } catch (Exception e) {
                    log.warn("Failed to handle {}", event, e);
                }
            });
        }
    }

    // Store delegate to re-post events emitted from the store.
    private class InternalStoreDelegate implements DeviceStoreDelegate {
        @Override
        public void notify(DeviceEvent event) {
            post(event);
        }
    }

    @Override
    public Iterable<Device> getDevices(Type type) {
        checkPermission(DEVICE_READ);
        Set<Device> results = new HashSet<>();
        Iterable<Device> devices = store.getDevices();
        if (devices != null) {
            devices.forEach(d -> {
                if (type.equals(d.type())) {
                    results.add(d);
                }
            });
        }
        return results;
    }

    @Override
    public Iterable<Device> getAvailableDevices(Type type) {
        checkPermission(DEVICE_READ);
        Set<Device> results = new HashSet<>();
        Iterable<Device> availableDevices = store.getAvailableDevices();
        if (availableDevices != null) {
            availableDevices.forEach(d -> {
                if (type.equals(d.type())) {
                    results.add(d);
                }
            });
        }
        return results;
    }

    private class InternalNetworkConfigListener implements NetworkConfigListener {
        @Override
        public boolean isRelevant(NetworkConfigEvent event) {
            return (event.type() == NetworkConfigEvent.Type.CONFIG_ADDED
                    || event.type() == NetworkConfigEvent.Type.CONFIG_UPDATED)
                    && (event.configClass().equals(BasicDeviceConfig.class)
                        || event.configClass().equals(OpticalPortConfig.class));
        }

        @Override
        public void event(NetworkConfigEvent event) {
            DeviceEvent de = null;
            if (event.configClass().equals(BasicDeviceConfig.class)) {
                log.debug("Detected device network config event {}", event.type());
                DeviceId did = (DeviceId) event.subject();
                BasicDeviceConfig cfg = networkConfigService.getConfig(did, BasicDeviceConfig.class);

                if (!isAllowed(cfg)) {
                    kickOutBadDevice(did);
                } else {
                    Device dev = getDevice(did);
                    DeviceDescription desc = (dev == null) ? null : BasicDeviceOperator.descriptionOf(dev);
                    desc = BasicDeviceOperator.combine(cfg, desc);
                    if (desc != null && getProvider(did) != null) {
                        de = store.createOrUpdateDevice(getProvider(did).id(), did, desc);
                    }
                }
            }
            if (event.configClass().equals(OpticalPortConfig.class)) {
                ConnectPoint cpt = (ConnectPoint) event.subject();
                DeviceId did = cpt.deviceId();
                Port dpt = getPort(did, cpt.port());

                if (dpt != null) {
                    OpticalPortConfig opc = networkConfigService.getConfig(cpt, OpticalPortConfig.class);
                    PortDescription desc = OpticalPortOperator.descriptionOf(dpt);
                    desc = OpticalPortOperator.combine(opc, desc);
                    if (desc != null && getProvider(did) != null) {
                        de = store.updatePortStatus(getProvider(did).id(), did, desc);
                    }
                }
            }

            if (de != null) {
                post(de);
            }
        }

        // checks if the specified device is allowed by the BasicDeviceConfig
        // and if not, removes it
        private void kickOutBadDevice(DeviceId deviceId) {
            Device badDevice = getDevice(deviceId);
            if (badDevice != null) {
                removeDevice(deviceId);
            }
        }
    }

}<|MERGE_RESOLUTION|>--- conflicted
+++ resolved
@@ -256,7 +256,6 @@
     }
 
     @Override
-<<<<<<< HEAD
     public void disablePort(DeviceId deviceId, PortNumber portNumber) {
         //TODO check permission?
         checkNotNull(deviceId, DEVICE_ID_NULL);
@@ -280,7 +279,8 @@
             return;
         }
         provider.enablePort(deviceId, portNumber);
-=======
+    }
+
     public void changePortState(DeviceId deviceId, PortNumber portNumber,
                                 boolean enable) {
         checkNotNull(deviceId, DEVICE_ID_NULL);
@@ -294,7 +294,6 @@
         } else {
             log.warn("Provider not found for {}", deviceId);
         }
->>>>>>> 0d041e81
     }
 
     @Override
