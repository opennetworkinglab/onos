/*
 * Copyright 2015-present Open Networking Laboratory
 *
 * Licensed under the Apache License, Version 2.0 (the "License");
 * you may not use this file except in compliance with the License.
 * You may obtain a copy of the License at
 *
 *     http://www.apache.org/licenses/LICENSE-2.0
 *
 * Unless required by applicable law or agreed to in writing, software
 * distributed under the License is distributed on an "AS IS" BASIS,
 * WITHOUT WARRANTIES OR CONDITIONS OF ANY KIND, either express or implied.
 * See the License for the specific language governing permissions and
 * limitations under the License.
 */
package org.onosproject.incubator.rpc.grpc;

import static org.junit.Assert.*;
import static org.onosproject.net.DeviceId.deviceId;
import static org.onosproject.net.PortNumber.portNumber;

import java.net.URI;
import java.util.Collection;
import java.util.Collections;
import java.util.List;
import java.util.Set;
import java.util.concurrent.CountDownLatch;
import java.util.concurrent.TimeUnit;

import org.junit.After;
import org.junit.Before;
import org.junit.Test;
import org.onlab.junit.TestTools;
import org.onlab.packet.ChassisId;
import org.onosproject.incubator.rpc.RemoteServiceContext;
import org.onosproject.incubator.rpc.RemoteServiceContextProvider;
import org.onosproject.incubator.rpc.RemoteServiceContextProviderService;
import org.onosproject.incubator.rpc.RemoteServiceProviderRegistry;
import org.onosproject.net.ConnectPoint;
import org.onosproject.net.DefaultAnnotations;
import org.onosproject.net.Device.Type;
import org.onosproject.net.DeviceId;
import org.onosproject.net.Link;
import org.onosproject.net.MastershipRole;
import org.onosproject.net.PortNumber;
import org.onosproject.net.SparseAnnotations;
import org.onosproject.net.device.DefaultDeviceDescription;
import org.onosproject.net.device.DefaultPortDescription;
import org.onosproject.net.device.DeviceDescription;
import org.onosproject.net.device.DeviceProvider;
import org.onosproject.net.device.DeviceProviderRegistry;
import org.onosproject.net.device.DeviceProviderService;
import org.onosproject.net.device.PortDescription;
import org.onosproject.net.device.PortStatistics;
import org.onosproject.net.link.DefaultLinkDescription;
import org.onosproject.net.link.LinkDescription;
import org.onosproject.net.link.LinkProvider;
import org.onosproject.net.link.LinkProviderRegistry;
import org.onosproject.net.link.LinkProviderService;
import org.onosproject.net.provider.AbstractProviderRegistry;
import org.onosproject.net.provider.AbstractProviderService;
import org.onosproject.net.provider.ProviderId;
import org.slf4j.Logger;
import org.slf4j.LoggerFactory;

import com.google.common.collect.ImmutableList;

/**
 * Set of tests of the gRPC RemoteService components.
 */
public class GrpcRemoteServiceTest {

    private static final DeviceId DEVICE_ID = deviceId("dev:000001");

    private final Logger log = LoggerFactory.getLogger(getClass());

    private static final ProviderId PID = new ProviderId("test", "com.exmaple.test");

    private static final URI DURI = URI.create("dev:000001");

    private static final String MFR = "mfr";

    private static final String HW = "hw";

    private static final String SW = "sw";

    private static final String SN = "serial";

    private static final ChassisId CHASSIS = new ChassisId(42);

    private static final SparseAnnotations ANON = DefaultAnnotations.builder()
                                                    .set("foo", "var")
                                                    .build();

    private static final PortNumber PORT = PortNumber.portNumber(99);

    private static final DeviceDescription DDESC
        = new DefaultDeviceDescription(DURI, Type.SWITCH, MFR, HW, SW, SN,
                                       CHASSIS, ANON);

    private GrpcRemoteServiceServer server;
    private GrpcRemoteServiceProvider client;

    private DeviceProvider svSideDeviceProvider;

    private MTestDeviceProviderService svDeviceProviderService;

    private ServerSideLinkProviderService svLinkProviderService;


    private CountDownLatch serverReady;

    private URI uri;

    @Before
    public void setUp() throws Exception {
        serverReady = new CountDownLatch(1);
        server = new GrpcRemoteServiceServer();
        server.deviceProviderRegistry = new MTestDeviceProviderRegistry();
        server.linkProviderRegistry = new ServerSideLinkProviderRegistry();
        server.listenPort = TestTools.findAvailablePort(11984);
        uri = URI.create("grpc://localhost:" + server.listenPort);
        // todo: pass proper ComponentContext
        server.activate(null);

        client = new GrpcRemoteServiceProvider();
        client.rpcRegistry = new NoOpRemoteServiceProviderRegistry();
        client.activate();
    }

    @After
    public void tearDown() {
        client.deactivate();
        server.deactivate();
        svLinkProviderService = null;
    }

    private static void assertEqualsButNotSame(Object expected, Object actual) {
        assertEquals(expected, actual);
        assertNotSame("Cannot be same instance if it properly went through gRPC",
                      expected, actual);
    }

    @Test
    public void deviceServiceBasics() throws InterruptedException {
        RemoteServiceContext remoteServiceContext = client.get(uri);
        assertNotNull(remoteServiceContext);

        DeviceProviderRegistry deviceProviderRegistry = remoteServiceContext.get(DeviceProviderRegistry.class);
        assertNotNull(deviceProviderRegistry);

        CTestDeviceProvider clDeviceProvider = new CTestDeviceProvider();
        DeviceProviderService clDeviceProviderService = deviceProviderRegistry.register(clDeviceProvider);

        assertTrue(serverReady.await(10, TimeUnit.SECONDS));

        // client to server communication
        clDeviceProviderService.deviceConnected(DEVICE_ID, DDESC);
        assertTrue(svDeviceProviderService.deviceConnected.await(10, TimeUnit.SECONDS));
        assertEqualsButNotSame(DEVICE_ID, svDeviceProviderService.deviceConnectedDid);
        assertEqualsButNotSame(DDESC, svDeviceProviderService.deviceConnectedDesc);

        PortDescription portDescription = new DefaultPortDescription(PORT, true, ANON);
        List<PortDescription> portDescriptions = ImmutableList.of(portDescription);
        clDeviceProviderService.updatePorts(DEVICE_ID, portDescriptions);
        assertTrue(svDeviceProviderService.updatePorts.await(10, TimeUnit.SECONDS));
        assertEqualsButNotSame(DEVICE_ID, svDeviceProviderService.updatePortsDid);
        assertEqualsButNotSame(portDescriptions, svDeviceProviderService.updatePortsDescs);

        MastershipRole cRole = MastershipRole.MASTER;
        MastershipRole dRole = MastershipRole.STANDBY;
        clDeviceProviderService.receivedRoleReply(DEVICE_ID, cRole, dRole);
        assertTrue(svDeviceProviderService.receivedRoleReply.await(10, TimeUnit.SECONDS));
        assertEqualsButNotSame(DEVICE_ID, svDeviceProviderService.receivedRoleReplyDid);
        assertEquals(cRole, svDeviceProviderService.receivedRoleReplyRequested);
        assertEquals(dRole, svDeviceProviderService.receivedRoleReplyResponse);

        clDeviceProviderService.portStatusChanged(DEVICE_ID, portDescription);
        assertTrue(svDeviceProviderService.portStatusChanged.await(10, TimeUnit.SECONDS));
        assertEqualsButNotSame(DEVICE_ID, svDeviceProviderService.portStatusChangedDid);
        assertEqualsButNotSame(portDescription, svDeviceProviderService.portStatusChangedDesc);

        Collection<PortStatistics> portStatistics = Collections.emptyList();
        clDeviceProviderService.updatePortStatistics(DEVICE_ID, portStatistics);
        assertTrue(svDeviceProviderService.updatePortStatistics.await(10, TimeUnit.SECONDS));
        assertEqualsButNotSame(DEVICE_ID, svDeviceProviderService.updatePortStatisticsDid);
        assertEqualsButNotSame(portStatistics, svDeviceProviderService.updatePortStatisticsStats);

        clDeviceProviderService.deviceDisconnected(DEVICE_ID);
        assertTrue(svDeviceProviderService.deviceDisconnected.await(10, TimeUnit.SECONDS));
        assertEqualsButNotSame(DEVICE_ID, svDeviceProviderService.deviceDisconnectedDid);



        // server to client communication
        svSideDeviceProvider.triggerProbe(DEVICE_ID);
        assertTrue(clDeviceProvider.triggerProbe.await(10, TimeUnit.SECONDS));
        assertEquals(DEVICE_ID, clDeviceProvider.triggerProbeDid);
        assertNotSame("Cannot be same instance if it properly went through gRPC",
                      DEVICE_ID, clDeviceProvider.triggerProbeDid);

        svSideDeviceProvider.roleChanged(DEVICE_ID, MastershipRole.STANDBY);
        assertTrue(clDeviceProvider.roleChanged.await(10, TimeUnit.SECONDS));
        assertEquals(DEVICE_ID, clDeviceProvider.roleChangedDid);
        assertNotSame("Cannot be same instance if it properly went through gRPC",
                      DEVICE_ID, clDeviceProvider.roleChangedDid);
        assertEquals(MastershipRole.STANDBY, clDeviceProvider.roleChangedNewRole);

        clDeviceProvider.isReachableReply = false;
        assertEquals(clDeviceProvider.isReachableReply,
                     svSideDeviceProvider.isReachable(DEVICE_ID));
        assertTrue(clDeviceProvider.isReachable.await(10, TimeUnit.SECONDS));
        assertEquals(DEVICE_ID, clDeviceProvider.isReachableDid);
        assertNotSame("Cannot be same instance if it properly went through gRPC",
                      DEVICE_ID, clDeviceProvider.isReachableDid);
    }

    @Test
    public void linkVanishedDevice() throws InterruptedException {
        RemoteServiceContext remoteServiceContext = client.get(uri);
        assertNotNull(remoteServiceContext);

        LinkProviderRegistry providerRegistry = remoteServiceContext.get(LinkProviderRegistry.class);
        assertNotNull(providerRegistry);

        final String schemeTest = "test";
        LinkProviderService client = providerRegistry.register(new StubLinkProvider(schemeTest));
        assertNotNull(client);

        client.linksVanished(DEVICE_ID);

        assertEquals(schemeTest, svLinkProviderService.provider().id().scheme());
        assertTrue(svLinkProviderService.calls.await(10, TimeUnit.SECONDS));
        assertEqualsButNotSame(DEVICE_ID, svLinkProviderService.arg);
    }

    @Test
    public void linkVanishedPort() throws InterruptedException {
        RemoteServiceContext remoteServiceContext = client.get(uri);
        assertNotNull(remoteServiceContext);

        LinkProviderRegistry providerRegistry = remoteServiceContext.get(LinkProviderRegistry.class);
        assertNotNull(providerRegistry);

        final String schemeTest = "test";
        LinkProviderService client = providerRegistry.register(new StubLinkProvider(schemeTest));
        assertNotNull(client);


        final ConnectPoint cp = new ConnectPoint(DEVICE_ID, PORT);
        client.linksVanished(cp);
        assertEquals(schemeTest, svLinkProviderService.provider().id().scheme());
        assertTrue(svLinkProviderService.calls.await(10, TimeUnit.SECONDS));
        assertEqualsButNotSame(cp, svLinkProviderService.arg);
    }

    @Test
    public void linkVanishedDescription() throws InterruptedException {
        RemoteServiceContext remoteServiceContext = client.get(uri);
        assertNotNull(remoteServiceContext);

        LinkProviderRegistry providerRegistry = remoteServiceContext.get(LinkProviderRegistry.class);
        assertNotNull(providerRegistry);

        final String schemeTest = "test";
        LinkProviderService client = providerRegistry.register(new StubLinkProvider(schemeTest));
        assertNotNull(client);

        ConnectPoint src = new ConnectPoint(deviceId("dev:1"), portNumber(10));
        ConnectPoint dst = new ConnectPoint(deviceId("dev:2"), portNumber(20));
        LinkDescription linkDescription = new DefaultLinkDescription(src, dst, Link.Type.DIRECT, ANON);
        client.linkVanished(linkDescription);
        assertEquals(schemeTest, svLinkProviderService.provider().id().scheme());
        assertTrue(svLinkProviderService.calls.await(10, TimeUnit.SECONDS));
        assertEqualsButNotSame(linkDescription, svLinkProviderService.arg);
    }

    @Test
    public void linkDetected() throws InterruptedException {
        RemoteServiceContext remoteServiceContext = client.get(uri);
        assertNotNull(remoteServiceContext);

        LinkProviderRegistry providerRegistry = remoteServiceContext.get(LinkProviderRegistry.class);
        assertNotNull(providerRegistry);

        final String schemeTest = "test";
        LinkProviderService client = providerRegistry.register(new StubLinkProvider(schemeTest));
        assertNotNull(client);

        ConnectPoint src = new ConnectPoint(deviceId("dev:1"), portNumber(10));
        ConnectPoint dst = new ConnectPoint(deviceId("dev:2"), portNumber(20));
        LinkDescription linkDescription = new DefaultLinkDescription(src, dst, Link.Type.DIRECT, ANON);
        client.linkDetected(linkDescription);
        assertEquals(schemeTest, svLinkProviderService.provider().id().scheme());
        assertTrue(svLinkProviderService.calls.await(10, TimeUnit.SECONDS));
        assertEqualsButNotSame(linkDescription, svLinkProviderService.arg);
    }

    @Test
    public void linkServiceBasics() throws InterruptedException {
        RemoteServiceContext remoteServiceContext = client.get(uri);
        assertNotNull(remoteServiceContext);

        LinkProviderRegistry providerRegistry = remoteServiceContext.get(LinkProviderRegistry.class);
        assertNotNull(providerRegistry);

        final String schemeTest = "test";
        LinkProviderService client = providerRegistry.register(new StubLinkProvider(schemeTest));
        assertNotNull(client);

        ConnectPoint src = new ConnectPoint(deviceId("dev:1"), portNumber(10));
        ConnectPoint dst = new ConnectPoint(deviceId("dev:2"), portNumber(20));
        LinkDescription linkDescription = new DefaultLinkDescription(src, dst, Link.Type.DIRECT, ANON);

        client.linkDetected(linkDescription);
        assertEquals(schemeTest, svLinkProviderService.provider().id().scheme());
        assertTrue(svLinkProviderService.calls.await(10, TimeUnit.SECONDS));
        assertEqualsButNotSame(linkDescription, svLinkProviderService.arg);

        svLinkProviderService.reset();

        client.linkVanished(linkDescription);
        assertEquals(schemeTest, svLinkProviderService.provider().id().scheme());
        assertTrue(svLinkProviderService.calls.await(10, TimeUnit.SECONDS));
        assertEqualsButNotSame(linkDescription, svLinkProviderService.arg);
    }

    /**
     * Device Provider on CO side.
     */
    public class CTestDeviceProvider implements DeviceProvider {

        final CountDownLatch triggerProbe = new CountDownLatch(1);
        DeviceId triggerProbeDid;

        final CountDownLatch roleChanged = new CountDownLatch(1);
        DeviceId roleChangedDid;
        MastershipRole roleChangedNewRole;

        final CountDownLatch isReachable = new CountDownLatch(1);
        DeviceId isReachableDid;
        boolean isReachableReply = false;

        final CountDownLatch portStateChanged = new CountDownLatch(1);
        DeviceId portStateChangedDid;
        PortNumber portStateChangedPort;

        @Override
        public ProviderId id() {
            return PID;
        }

        @Override
        public void triggerProbe(DeviceId deviceId) {
            log.info("triggerProbe({}) on Client called", deviceId);
            triggerProbeDid = deviceId;
            triggerProbe.countDown();
        }

        @Override
        public void roleChanged(DeviceId deviceId, MastershipRole newRole) {
            log.info("roleChanged({},{}) on Client called", deviceId, newRole);
            roleChangedDid = deviceId;
            roleChangedNewRole = newRole;
            roleChanged.countDown();
        }

        @Override
        public boolean isReachable(DeviceId deviceId) {
            log.info("isReachable({}) on Client called", deviceId);
            isReachableDid = deviceId;
            isReachable.countDown();
            return isReachableReply;
        }

        @Override
<<<<<<< HEAD
        public void enablePort(DeviceId deviceId, PortNumber portNumber) {
            // TODO
        }

        @Override
        public void disablePort(DeviceId deviceId, PortNumber portNumber) {
            // TODO
=======
        public void changePortState(DeviceId deviceId, PortNumber portNumber,
                                    boolean enable) {
            log.info("portState change to {} on ({},{}) on Client called", enable,
                     deviceId, portNumber);
            portStateChangedDid = deviceId;
            portStateChangedPort = portNumber;
            portStateChanged.countDown();

>>>>>>> 0d041e81
        }

    }

    class NoOpRemoteServiceProviderRegistry
        implements RemoteServiceProviderRegistry {

        @Override
        public RemoteServiceContextProviderService register(RemoteServiceContextProvider provider) {
            return new RemoteServiceContextProviderService() {

                @Override
                public RemoteServiceContextProvider provider() {
                    return provider;
                }
            };
        }

        @Override
        public void unregister(RemoteServiceContextProvider provider) {
        }

        @Override
        public Set<ProviderId> getProviders() {
            return Collections.emptySet();
        }
    }

    /**
     * DeviceProvider on Metro side.
     */
    public class MTestDeviceProviderRegistry
        extends AbstractProviderRegistry<DeviceProvider, DeviceProviderService>
        implements DeviceProviderRegistry {

        @Override
        protected DeviceProviderService createProviderService(DeviceProvider provider) {
            log.info("createProviderService({})", provider);
            svSideDeviceProvider = provider;
            svDeviceProviderService = new MTestDeviceProviderService(provider);
            serverReady.countDown();
            return svDeviceProviderService;
        }

    }

    private final class MTestDeviceProviderService
            extends AbstractProviderService<DeviceProvider>
            implements DeviceProviderService {

        public MTestDeviceProviderService(DeviceProvider provider) {
            super(provider);
        }


        final CountDownLatch deviceConnected = new CountDownLatch(1);
        DeviceId deviceConnectedDid;
        DeviceDescription deviceConnectedDesc;

        @Override
        public void deviceConnected(DeviceId deviceId,
                                    DeviceDescription deviceDescription) {
            log.info("deviceConnected({}, {}) on Server called", deviceId, deviceDescription);
            deviceConnectedDid = deviceId;
            deviceConnectedDesc = deviceDescription;
            deviceConnected.countDown();
        }


        final CountDownLatch updatePorts = new CountDownLatch(1);
        DeviceId updatePortsDid;
        List<PortDescription> updatePortsDescs;

        @Override
        public void updatePorts(DeviceId deviceId,
                                List<PortDescription> portDescriptions) {
            log.info("updatePorts({}, {}) on Server called", deviceId, portDescriptions);
            updatePortsDid = deviceId;
            updatePortsDescs = portDescriptions;
            updatePorts.countDown();
        }

        final CountDownLatch receivedRoleReply = new CountDownLatch(1);
        DeviceId receivedRoleReplyDid;
        MastershipRole receivedRoleReplyRequested;
        MastershipRole receivedRoleReplyResponse;

        @Override
        public void receivedRoleReply(DeviceId deviceId, MastershipRole requested,
                                      MastershipRole response) {
            log.info("receivedRoleReply({}, {}, {}) on Server called", deviceId, requested, response);
            receivedRoleReplyDid = deviceId;
            receivedRoleReplyRequested = requested;
            receivedRoleReplyResponse = response;
            receivedRoleReply.countDown();
        }

        final CountDownLatch portStatusChanged = new CountDownLatch(1);
        DeviceId portStatusChangedDid;
        PortDescription portStatusChangedDesc;


        @Override
        public void portStatusChanged(DeviceId deviceId,
                                      PortDescription portDescription) {
            log.info("portStatusChanged({}, {}) on Server called", deviceId, portDescription);
            portStatusChangedDid = deviceId;
            portStatusChangedDesc = portDescription;
            portStatusChanged.countDown();
        }

        final CountDownLatch updatePortStatistics = new CountDownLatch(1);
        DeviceId updatePortStatisticsDid;
        Collection<PortStatistics> updatePortStatisticsStats;


        @Override
        public void updatePortStatistics(DeviceId deviceId,
                                         Collection<PortStatistics> portStatistics) {
            log.info("updatePortStatistics({}, {}) on Server called", deviceId, portStatistics);
            updatePortStatisticsDid = deviceId;
            updatePortStatisticsStats = portStatistics;
            updatePortStatistics.countDown();
        }

        final CountDownLatch deviceDisconnected = new CountDownLatch(1);
        DeviceId deviceDisconnectedDid;

        @Override
        public void deviceDisconnected(DeviceId deviceId) {
            log.info("deviceDisconnected({}) on Server called", deviceId);
            deviceDisconnectedDid = deviceId;
            deviceDisconnected.countDown();
        }
    }

    public class ServerSideLinkProviderRegistry
            extends AbstractProviderRegistry<LinkProvider, LinkProviderService>
            implements LinkProviderRegistry {

        @Override
        protected LinkProviderService createProviderService(LinkProvider provider) {
            svLinkProviderService = new ServerSideLinkProviderService(provider);
            return svLinkProviderService;
        }

    }

    public class ServerSideLinkProviderService
            extends AbstractProviderService<LinkProvider>
            implements LinkProviderService {

        CountDownLatch calls = new CountDownLatch(1);
        Object arg = null;

        public void reset() {
            calls = new CountDownLatch(1);
            arg = null;
        }

        public ServerSideLinkProviderService(LinkProvider provider) {
            super(provider);
        }

        @Override
        public void linksVanished(DeviceId deviceId) {
            log.info("linksVanished({})", deviceId);
            arg = deviceId;
            calls.countDown();
        }

        @Override
        public void linksVanished(ConnectPoint connectPoint) {
            log.info("linksVanished({})", connectPoint);
            arg = connectPoint;
            calls.countDown();
        }

        @Override
        public void linkVanished(LinkDescription linkDescription) {
            log.info("linksVanished({})", linkDescription);
            arg = linkDescription;
            calls.countDown();
        }

        @Override
        public void linkDetected(LinkDescription linkDescription) {
            log.info("linkDetected({})", linkDescription);
            arg = linkDescription;
            calls.countDown();
        }
    }

}<|MERGE_RESOLUTION|>--- conflicted
+++ resolved
@@ -374,7 +374,6 @@
         }
 
         @Override
-<<<<<<< HEAD
         public void enablePort(DeviceId deviceId, PortNumber portNumber) {
             // TODO
         }
@@ -382,7 +381,9 @@
         @Override
         public void disablePort(DeviceId deviceId, PortNumber portNumber) {
             // TODO
-=======
+        }
+
+        @Override
         public void changePortState(DeviceId deviceId, PortNumber portNumber,
                                     boolean enable) {
             log.info("portState change to {} on ({},{}) on Client called", enable,
@@ -391,7 +392,6 @@
             portStateChangedPort = portNumber;
             portStateChanged.countDown();
 
->>>>>>> 0d041e81
         }
 
     }
